--- conflicted
+++ resolved
@@ -92,23 +92,6 @@
         except NotFittedError:
             return None
         proba = max(0.0, min(1.0, proba))
-<<<<<<< HEAD
-        price = bar.get("price")
-        if price is None:
-            if "window" not in bar:
-                return None
-            df = bar["window"]
-            col = (
-                "close"
-                if "close" in df.columns
-                else "price" if "price" in df.columns else None
-            )
-            if col is None:
-                return None
-            price = float(df[col].iloc[-1])
-        else:
-            price = float(price)
-=======
         df: pd.DataFrame | None = bar.get("window")
         price: float | None = None
         if df is not None:
@@ -118,7 +101,6 @@
                 price = None
         if price is None or np.isnan(price):
             return None
->>>>>>> 3da5f265
         if self.trade and self.risk_service:
             self.risk_service.update_trailing(self.trade, price)
             trade_state = {**self.trade, "current_price": price}
