--- conflicted
+++ resolved
@@ -84,8 +84,4 @@
             self.trade = trade
         sig = Signal(side, strength)
         sig.limit_price = price
-<<<<<<< HEAD
         return sig
-=======
-        return sig
->>>>>>> aa209feb
