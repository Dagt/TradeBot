import pandas as pd

from .base import Strategy, Signal, record_signal_metrics
from ..data.features import calc_ofi


PARAM_INFO = {
    "window": "Ventana para promediar el OFI",
    "buy_threshold": "Umbral de compra para OFI",
    "sell_threshold": "Umbral de venta para OFI",
    "min_volatility": "Volatilidad mínima reciente en bps",
}


class OrderFlow(Strategy):
    """Order Flow Imbalance strategy.

    Calculates the mean Order Flow Imbalance (OFI) over a rolling window and
    issues buy/sell signals when the mean exceeds the configured thresholds.
    """

    name = "order_flow"

    def __init__(
        self,
        window: int = 3,
        buy_threshold: float = 1.0,
        sell_threshold: float = 1.0,
        min_volatility: float = 0.0,
        **kwargs,
    ):
        self.window = window
        self.buy_threshold = buy_threshold
        self.sell_threshold = sell_threshold
        self.min_volatility = min_volatility
        self.risk_service = kwargs.get("risk_service")
        self.trade: dict | None = None

    @record_signal_metrics
    def on_bar(self, bar: dict) -> Signal | None:
        df: pd.DataFrame = bar["window"]
        needed = {"bid_qty", "ask_qty"}
        if not needed.issubset(df.columns) or len(df) < self.window:
            return None
<<<<<<< HEAD
        col = (
            "close"
            if "close" in df.columns
            else "price" if "price" in df.columns else None
        )
        if col is None:
            return None
        price = float(df[col].iloc[-1])
        if self.trade and self.risk_service:
=======
        price = bar.get("close")
        if price is None:
            if "close" in df.columns:
                price = float(df["close"].iloc[-1])
            elif "price" in df.columns:
                price = float(df["price"].iloc[-1])
        if self.trade and self.risk_service and price is not None:
>>>>>>> 3da5f265
            self.risk_service.update_trailing(self.trade, price)
            trade_state = {**self.trade, "current_price": price}
            decision = self.risk_service.manage_position(trade_state)
            if decision == "close":
                side = "sell" if self.trade["side"] == "buy" else "buy"
                self.trade = None
                sig = Signal(side, 1.0)
                sig.limit_price = price
                return sig
            if decision in {"scale_in", "scale_out"}:
                self.trade["strength"] = trade_state.get("strength", 1.0)
                sig = Signal(self.trade["side"], self.trade["strength"])
                sig.limit_price = price
                return sig
            return None

        vol_bps = float("inf")
        price_col = "close" if "close" in df.columns else None
        if price_col:
            closes = df[price_col]
            returns = closes.pct_change().dropna()
            vol = (
                returns.rolling(self.window).std().iloc[-1]
                if len(returns) >= self.window
                else 0.0
            )
            vol_bps = vol * 10000
        if vol_bps < self.min_volatility:
            return None

        ofi_series = calc_ofi(df[list(needed)])
        ofi_mean = ofi_series.iloc[-self.window :].mean()
        if ofi_mean > self.buy_threshold:
            side = "buy"
        elif ofi_mean < -self.sell_threshold:
            side = "sell"
        else:
            return None
        strength = 1.0
<<<<<<< HEAD
        if self.risk_service:
=======
        if price is None:
            return None
        if self.risk_service and price is not None:
>>>>>>> 3da5f265
            qty = self.risk_service.calc_position_size(strength, price)
            trade = {
                "side": side,
                "entry_price": price,
                "qty": qty,
                "strength": strength,
            }
            atr = bar.get("atr") or bar.get("volatility")
            trade["stop"] = self.risk_service.initial_stop(price, side, atr)
            if atr is not None:
                trade["atr"] = atr
            self.risk_service.update_trailing(trade, price)
            self.trade = trade
        sig = Signal(side, strength)
        sig.limit_price = price
        return sig<|MERGE_RESOLUTION|>--- conflicted
+++ resolved
@@ -42,17 +42,6 @@
         needed = {"bid_qty", "ask_qty"}
         if not needed.issubset(df.columns) or len(df) < self.window:
             return None
-<<<<<<< HEAD
-        col = (
-            "close"
-            if "close" in df.columns
-            else "price" if "price" in df.columns else None
-        )
-        if col is None:
-            return None
-        price = float(df[col].iloc[-1])
-        if self.trade and self.risk_service:
-=======
         price = bar.get("close")
         if price is None:
             if "close" in df.columns:
@@ -60,7 +49,6 @@
             elif "price" in df.columns:
                 price = float(df["price"].iloc[-1])
         if self.trade and self.risk_service and price is not None:
->>>>>>> 3da5f265
             self.risk_service.update_trailing(self.trade, price)
             trade_state = {**self.trade, "current_price": price}
             decision = self.risk_service.manage_position(trade_state)
@@ -100,13 +88,9 @@
         else:
             return None
         strength = 1.0
-<<<<<<< HEAD
-        if self.risk_service:
-=======
         if price is None:
             return None
         if self.risk_service and price is not None:
->>>>>>> 3da5f265
             qty = self.risk_service.calc_position_size(strength, price)
             trade = {
                 "side": side,
