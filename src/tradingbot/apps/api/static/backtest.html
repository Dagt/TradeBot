--- conflicted
+++ resolved
@@ -53,11 +53,7 @@
         <label for="bt-strategy">Estrategia</label>
         <select id="bt-strategy"></select>
       </div>
-<<<<<<< HEAD
       <p id="bt-strategy-info" class="dm-kind-desc" style="grid-column:1 / -1;"></p>
-=======
-      <div id="bt-strategy-info" class="muted" style="grid-column:1 / -1;"></div>
->>>>>>> 10eab0e0
       <div id="field-config">
         <label for="bt-config">Archivo config</label>
         <input id="bt-config" placeholder="config.yaml"/>
