# src/tradingbot/apps/api/main.py
from fastapi import FastAPI, Query, HTTPException, Depends, status, Response
from fastapi.responses import HTMLResponse, RedirectResponse, StreamingResponse
from fastapi.middleware.cors import CORSMiddleware
from fastapi.staticfiles import StaticFiles
from pathlib import Path
import time
from starlette.requests import Request
import os
import secrets
import subprocess
import sys
import shlex
import asyncio
import signal
import uuid
from fastapi.security import HTTPBasic, HTTPBasicCredentials
from pydantic import BaseModel, Field

try:  # pragma: no cover - ccxt is optional
    import ccxt  # type: ignore
except Exception:  # pragma: no cover - if ccxt is missing
    ccxt = None

from monitoring.metrics import (
    router as metrics_router,
    CLI_PROCESS_COMPLETED,
    CLI_PROCESS_TIMEOUT,
)
from monitoring.dashboard import router as dashboard_router

from ...storage.timescale import select_recent_fills
from ...utils.metrics import REQUEST_COUNT, REQUEST_LATENCY
from ...config import settings
from ...cli.main import get_adapter_class, get_supported_kinds
from ...exchanges import SUPPORTED_EXCHANGES
from ...core.symbols import normalize as normalize_symbol

# Persistencia
try:
    from ...storage.timescale import (
        get_engine,
        select_recent_tri_signals,
        select_recent_orders,
        select_order_history,
    )
    _CAN_PG = True
    _ENGINE = get_engine()
except Exception:
    _CAN_PG = False
    _ENGINE = None

security = HTTPBasic()


def _check_basic_auth(credentials: HTTPBasicCredentials = Depends(security)) -> None:
    user = os.getenv("API_USER", "admin")
    password = os.getenv("API_PASS", "admin")
    correct_user = secrets.compare_digest(credentials.username, user)
    correct_pass = secrets.compare_digest(credentials.password, password)
    if not (correct_user and correct_pass):
        raise HTTPException(
            status_code=status.HTTP_401_UNAUTHORIZED,
            detail="Unauthorized",
            headers={"WWW-Authenticate": "Basic"},
        )


app = FastAPI(title="TradingBot API", dependencies=[Depends(_check_basic_auth)])

app.add_middleware(
    CORSMiddleware,
    allow_origins=["*"], allow_credentials=True, allow_methods=["*"], allow_headers=["*"],
)

app.include_router(metrics_router)
app.include_router(dashboard_router)


@app.middleware("http")
async def _metrics_middleware(request: Request, call_next):
    start = time.perf_counter()
    response = await call_next(request)
    elapsed = time.perf_counter() - start
    endpoint = request.url.path
    REQUEST_LATENCY.labels(request.method, endpoint).observe(elapsed)
    REQUEST_COUNT.labels(request.method, endpoint, response.status_code).inc()
    return response

@app.get("/health")
def health():
    return {"status": "ok", "db": bool(_CAN_PG)}


@app.get("/venues")
def list_venues():
    """Return available venues."""
    return sorted(SUPPORTED_EXCHANGES)


@app.get("/ccxt/exchanges")
def ccxt_exchanges(include_testnet: bool = Query(True)):
    """Return exchanges supported by ``ccxt``.

    The list includes WebSocket-only variants (``*_ws``) which are limited to
    streaming and do not support trading or historical backfills. Testnet
    variants (``*_testnet``) are included by default; pass ``include_testnet=False``
    to return only live exchanges.
    """
    if ccxt is None:
        return []
    available = getattr(ccxt, "exchanges", [])
    live: list[str] = []
    for key, info in SUPPORTED_EXCHANGES.items():
        if info["ccxt"] in available:
            live.append(key)
            if include_testnet:
                live.append(f"{key}_testnet")
    return live


@app.get("/venues/{name}/kinds")
def venue_kinds(name: str):
    """Return available streaming kinds for the given venue."""

    cls = get_adapter_class(name)
    if cls is None:
        raise HTTPException(status_code=404, detail="venue not found")
    return {"kinds": get_supported_kinds(cls)}

@app.get("/logs")
def logs(lines: int = Query(200, ge=1, le=1000)):
    """Return recent lines from the log file."""
    log_file = Path(settings.log_file or "tradingbot.log")
    if not log_file.exists():
        return {"items": [], "warning": "log file not found"}
    try:
        content = log_file.read_text(encoding="utf-8").splitlines()
    except Exception:
        return {"items": [], "warning": "unable to read log file"}
    return {"items": content[-lines:]}

@app.get("/tri/signals")
def tri_signals(limit: int = Query(100, ge=1, le=1000)):
    if not _CAN_PG:
        return {"items": [], "warning": "Timescale/SQLAlchemy no disponible"}
    return {"items": select_recent_tri_signals(_ENGINE, limit=limit)}

@app.get("/orders")
def orders(limit: int = Query(100, ge=1, le=1000)):
    if not _CAN_PG:
        return {"items": [], "warning": "Timescale/SQLAlchemy no disponible"}
    return {"items": select_recent_orders(_ENGINE, limit=limit)}


@app.get("/orders/history")
def orders_history(
    limit: int = Query(100, ge=1, le=1000),
    search: str | None = None,
    symbol: str | None = None,
    status: str | None = None,
):
    if not _CAN_PG:
        return {"items": [], "warning": "Timescale/SQLAlchemy no disponible"}
    symbol = normalize_symbol(symbol) if symbol else None
    return {
        "items": select_order_history(
            _ENGINE, limit=limit, search=search, symbol=symbol, status=status
        )
    }

@app.get("/tri/summary")
def tri_summary(limit: int = Query(200, ge=1, le=5000)):
    if not _CAN_PG:
        return {"summary": {"count": 0, "avg_edge": None, "last_edge": None, "avg_notional": None}}
    rows = select_recent_tri_signals(_ENGINE, limit=limit)
    if not rows:
        return {"summary": {"count": 0, "avg_edge": None, "last_edge": None, "avg_notional": None}}
    count = len(rows)
    avg_edge = sum(r["edge"] for r in rows) / count
    last_edge = rows[0]["edge"]
    avg_notional = sum(float(r["notional_quote"]) for r in rows) / count
    return {"summary": {"count": count, "avg_edge": avg_edge, "last_edge": last_edge, "avg_notional": avg_notional}}

# --- Static dashboard ---
_static_dir = Path(__file__).parent / "static"
_static_dir.mkdir(parents=True, exist_ok=True)
app.mount("/static", StaticFiles(directory=str(_static_dir)), name="static")

# Servir index.html en "/"
@app.get("/")
def index():
    try:
        html = (_static_dir / "index.html").read_text(encoding="utf-8")
        return Response(content=html, media_type="text/html")
    except Exception:
        return {"message": "Sube el dashboard en /static/index.html"}

# Servir stats.html en "/stats"
@app.get("/stats")
def stats_page():
    try:
        html = (_static_dir / "stats.html").read_text(encoding="utf-8")
        return Response(content=html, media_type="text/html")
    except Exception:
        return {"message": "Sube el dashboard en /static/stats.html"}


# Servir data.html en "/data"
@app.get("/data")
def data_page():
    try:
        html = (_static_dir / "data.html").read_text(encoding="utf-8")
        return Response(content=html, media_type="text/html")
    except Exception:
        return {"message": "Sube el dashboard en /static/data.html"}


# Servir backtest.html en "/backtest"
@app.get("/backtest")
def backtest_page():
    try:
        html = (_static_dir / "backtest.html").read_text(encoding="utf-8")
        return Response(content=html, media_type="text/html")
    except Exception:
        return {"message": "Sube el dashboard en /static/backtest.html"}

# Compatibilidad: redirige "/monitor" a "/stats"
@app.get("/monitor")
def monitor_redirect():
    return RedirectResponse("/stats")

@app.get("/risk/exposure")
def risk_exposure(venue: str = "binance_spot_testnet"):
    if not _CAN_PG:
        return {"venue": venue, "total_notional": 0.0, "items": []}
    from ...storage.timescale import select_latest_portfolio
    rows = select_latest_portfolio(_ENGINE, venue=venue)
    total = sum(float(r["notional_usd"] or 0.0) for r in rows)
    items = [
        {"symbol": r["symbol"], "position": float(r["position"]), "price": float(r["price"]), "notional_usd": float(r["notional_usd"])}
        for r in rows
    ]
    return {"venue": venue, "total_notional": total, "items": items}

@app.get("/risk/events")
def risk_events(venue: str = "binance_spot_testnet", limit: int = Query(50, ge=1, le=200)):
    if not _CAN_PG:
        return {"venue": venue, "items": []}
    from ...storage.timescale import select_recent_risk_events
    items = select_recent_risk_events(_ENGINE, venue=venue, limit=limit)
    return {"venue": venue, "items": items}


class HaltRequest(BaseModel):
    reason: str


@app.post("/risk/halt")
async def risk_halt(payload: HaltRequest):
    bus = getattr(app.state, "bus", None)
    if bus is None:
        rm = getattr(app.state, "risk_manager", None)
        bus = getattr(rm, "bus", None) if rm else None
    if bus is None:
        raise HTTPException(status_code=500, detail="bus not configured")
    await bus.publish("control:halt", {"reason": payload.reason})
    return {"status": "halt"}


@app.post("/risk/reset")
def risk_reset():
    rm = getattr(app.state, "risk_manager", None)
    if rm is None:
        raise HTTPException(status_code=500, detail="risk manager not configured")
    rm.reset()
    return {"risk": {"enabled": rm.enabled, "last_kill_reason": rm.last_kill_reason}}

@app.get("/pnl/summary")
def pnl_summary(venue: str = "binance_spot_testnet", symbol: str | None = Query(None)):
    if not _CAN_PG:
        return {"venue": venue, "symbol": symbol, "items": [], "totals": {"upnl":0,"rpnl":0,"fees":0,"net_pnl":0}}
    from ...storage.timescale import select_pnl_summary
    symbol = normalize_symbol(symbol) if symbol else None
    return select_pnl_summary(_ENGINE, venue=venue, symbol=symbol)

@app.get("/pnl/timeseries")
def pnl_timeseries(
    venue: str = "binance_spot_testnet",
    symbol: str | None = Query(None),
    bucket: str = Query("1 minute"),
    hours: int = Query(6, ge=1, le=168)   # hasta 7 días
):
    if not _CAN_PG:
        return {"venue": venue, "symbol": symbol, "bucket": bucket, "hours": hours, "points": []}
    from ...storage.timescale import select_pnl_timeseries
    symbol = normalize_symbol(symbol) if symbol else None
    points = select_pnl_timeseries(_ENGINE, venue=venue, symbol=symbol, bucket=bucket, hours=hours)
    return {"venue": venue, "symbol": symbol, "bucket": bucket, "hours": hours, "points": points}

@app.get("/fills/recent")
def fills_recent(
    venue: str = "binance_spot_testnet",
    symbol: str | None = Query(None),
    limit: int = Query(100, ge=1, le=500)
):
    if not _CAN_PG:
        return {"venue": venue, "items": []}
    symbol = normalize_symbol(symbol) if symbol else None
    items = select_recent_fills(_ENGINE, venue=venue, symbol=symbol, limit=limit)
    return {"venue": venue, "symbol": symbol, "items": items}

@app.get("/fills/summary")
def fills_summary(
    venue: str = "binance_spot_testnet",
    symbol: str | None = Query(None),
    strategy: str | None = Query(None),
):
    if not _CAN_PG:
        return {"venue": venue, "symbol": symbol, "strategy": strategy, "items": []}
    from ...storage.timescale import select_fills_summary
    symbol = normalize_symbol(symbol) if symbol else None
    items = select_fills_summary(_ENGINE, venue=venue, symbol=symbol, strategy=strategy)
    return {"venue": venue, "symbol": symbol, "strategy": strategy, "items": items}

@app.get("/positions/rebuild_preview")
def positions_rebuild_preview(venue: str = "binance_spot_testnet"):
    """
    No modifica BD; devuelve posiciones calculadas desde fills para comparar con market.positions
    """
    if not _CAN_PG:
        return {"venue": venue, "from_fills": {}, "current": []}
    from ...storage.timescale import rebuild_positions_from_fills, select_pnl_summary
    recalced = rebuild_positions_from_fills(_ENGINE, venue=venue)
    current = select_pnl_summary(_ENGINE, venue=venue)["items"]
    return {"venue": venue, "from_fills": recalced, "current": current}

@app.get("/fills/slippage")
def fills_slippage(
    venue: str = "binance_spot_testnet",
    hours: int = Query(6, ge=1, le=168),
    symbol: str | None = Query(None)
):
    if not _CAN_PG:
        return {"venue": venue, "hours": hours, "symbol": symbol, "global": {}, "buy": {}, "sell": {}}
    from ...storage.timescale import select_slippage
    symbol = normalize_symbol(symbol) if symbol else None
    return select_slippage(_ENGINE, venue=venue, symbol=symbol, hours=hours)


@app.get("/pnl/intraday")
def pnl_intraday(
    venue: str = "binance_spot_testnet",
    symbol: str | None = Query(None)
):
    """Return intraday net PnL for the last 24h."""
    if not _CAN_PG:
        return {"venue": venue, "symbol": symbol, "net": 0.0, "points": []}
    from ...storage.timescale import select_pnl_timeseries
    symbol = normalize_symbol(symbol) if symbol else None
    points = select_pnl_timeseries(
        _ENGINE, venue=venue, symbol=symbol, bucket="1 hour", hours=24
    )
    net = sum(p.get("net", 0.0) for p in points)
    return {"venue": venue, "symbol": symbol, "net": net, "points": points}

@app.get("/oco/active")
def oco_active(venue: str, symbols: str):
    """
    symbols: CSV "BTC/USDT,ETH/USDT"
    """
    if not _CAN_PG:
        return {}
    from ...storage.timescale import load_active_oco_by_symbols
    lst = [normalize_symbol(s.strip()) for s in symbols.split(",") if s.strip()]
    return load_active_oco_by_symbols(_ENGINE, venue=venue, symbols=lst)


# --- Strategy control endpoints -------------------------------------------------
_strategies_state: dict[str, str] = {}
_strategy_params: dict[str, dict] = {}
_funding: dict[str, float] = {}
_basis: dict[str, float] = {}


@app.post("/strategies/{name}/start")
def start_strategy(name: str):
    """Mark a strategy as running."""

    from ...strategies import STRATEGIES

    if name not in STRATEGIES:
        raise HTTPException(status_code=404, detail="unknown strategy")
    _strategies_state[name] = "running"
    return {"strategy": name, "status": "running"}


@app.post("/strategies/{name}/stop")
def stop_strategy(name: str):
    """Mark a strategy as stopped."""

    from ...strategies import STRATEGIES

    if name not in STRATEGIES:
        raise HTTPException(status_code=404, detail="unknown strategy")
    _strategies_state[name] = "stopped"
    return {"strategy": name, "status": "stopped"}


@app.get("/strategies/status")
def strategies_status():
    """Return the status of all known strategies."""
    from ...strategies import STRATEGIES

    extras = {"cross_arbitrage"}
    all_names = list(STRATEGIES.keys()) + list(extras)
    return {
        "strategies": {
            name: _strategies_state.get(name, "stopped") for name in all_names
        }
    }


@app.get("/strategies/info")
def strategies_info():
    """Return metadata for available strategies."""
    from ...strategies import STRATEGY_INFO

    return STRATEGY_INFO


@app.get("/strategies/{name}/schema")
def strategy_schema(name: str):
    """Return constructor parameters and defaults for a strategy.

    The endpoint inspects the strategy's ``__init__`` signature and returns
    parameter names, annotated types and default values.  Strategies that use
    ``**kwargs`` with in-class defaults are instantiated so their attributes can
    be discovered.
    """

    import importlib
    import inspect

    try:
        module = importlib.import_module(f"tradingbot.strategies.{name}")
    except ModuleNotFoundError as exc:  # pragma: no cover - defensive
        raise HTTPException(status_code=404, detail="unknown strategy") from exc

    strategy_cls = None
    for attr in dir(module):
        obj = getattr(module, attr)
        if inspect.isclass(obj) and getattr(obj, "name", None) == name:
            strategy_cls = obj
            break
    if strategy_cls is None:
        raise HTTPException(status_code=404, detail="strategy class not found")

    sig = inspect.signature(strategy_cls.__init__)
    params: list[dict] = []
    for p in list(sig.parameters.values())[1:]:  # skip ``self``
        if p.kind in {inspect.Parameter.VAR_POSITIONAL, inspect.Parameter.VAR_KEYWORD}:
            continue
        default = None if p.default is inspect._empty else p.default
        if p.annotation is inspect._empty:
            annotation = "Any"
        elif isinstance(p.annotation, type):
            annotation = p.annotation.__name__
        else:
            annotation = str(p.annotation)
        params.append({"name": p.name, "type": annotation, "default": default})

    # Strategies relying solely on ``**kwargs`` won't expose parameters via the
    # signature.  Attempt to instantiate the class and inspect its attributes to
    # derive defaults in that case.
    if not params:
        try:  # pragma: no cover - best effort
            inst = strategy_cls()
            for k, v in vars(inst).items():
                if k.startswith("_"):
                    continue
                params.append({"name": k, "type": type(v).__name__, "default": v})
        except Exception:
            pass

    return {"strategy": name, "params": params}


# --- Funding and basis endpoints ------------------------------------------------


@app.get("/funding")
def get_funding():
    """Return latest funding rates by symbol."""

    return {"funding": _funding}


@app.post("/funding")
def set_funding(data: dict[str, float]):
    """Update funding rates for one or more symbols."""
    data = {normalize_symbol(k): v for k, v in data.items()}
    _funding.update(data)
    return {"funding": _funding}


@app.get("/basis")
def get_basis():
    """Return latest basis values by symbol."""

    return {"basis": _basis}


@app.post("/basis")
def set_basis(data: dict[str, float]):
    """Update basis values for one or more symbols."""
    data = {normalize_symbol(k): v for k, v in data.items()}
    _basis.update(data)
    return {"basis": _basis}


# --- Strategy parameters --------------------------------------------------------


@app.get("/strategies/{name}/params")
def get_strategy_params(name: str):
    """Return stored parameters for a strategy."""

    return {"strategy": name, "params": _strategy_params.get(name, {})}


@app.post("/strategies/{name}/params")
def update_strategy_params(name: str, params: dict):
    """Persist parameters for a strategy."""

    _strategy_params[name] = params
    return {"strategy": name, "params": params}


# --- CLI runner ------------------------------------------------------------------

# By default, CLI commands run without a timeout. Clients may specify one if desired.
DEFAULT_CLI_TIMEOUT: int | None = None

class CLIRequest(BaseModel):
    """Payload for running a command via the CLI.

    Parameters
    ----------
    command:
        CLI arguments to pass to ``python -m tradingbot.cli``.
    timeout:
        Optional limit in seconds for command execution. If omitted, no
        timeout is enforced.
    """

    command: str
    timeout: int | None = Field(
        default=None,
        description="Maximum seconds to allow the command to run. Unlimited if omitted.",
        ge=1,
    )


@app.post("/cli/run")
def run_cli(req: CLIRequest):
    """Execute a TradingBot CLI command and return its output.

    The endpoint runs ``python -m tradingbot.cli`` with the arguments supplied
    in ``command``.  Output from ``stdout`` and ``stderr`` is captured and
    returned to the caller so it can be displayed in the dashboard.

    Clients may set ``timeout`` in the request body to limit the execution
    time. If omitted, the command runs without a timeout.
    """

    args = shlex.split(req.command)
    cmd = [sys.executable, "-m", "tradingbot.cli", *args]
    env = os.environ.copy()
    repo_root = Path(__file__).resolve().parents[3]
    env["PYTHONPATH"] = f"{repo_root}{os.pathsep}" + env.get("PYTHONPATH", "")
    timeout = req.timeout if req.timeout is not None else DEFAULT_CLI_TIMEOUT
    run_kwargs = dict(capture_output=True, text=True, env=env)
    if timeout is not None:
        run_kwargs["timeout"] = timeout
    try:
        res = subprocess.run(cmd, **run_kwargs)
        return {
            "command": req.command,
            "returncode": res.returncode,
            "stdout": res.stdout,
            "stderr": res.stderr,
        }
    except Exception as exc:  # pragma: no cover - subprocess failures
        raise HTTPException(status_code=500, detail=str(exc)) from exc


# Background CLI jobs keyed by an ID
# Each job stores the process, optional timeout and start time for enforcement.
_CLI_JOBS: dict[str, dict[str, object]] = {}


@app.post("/cli/start")
async def cli_start(req: CLIRequest):
    """Start a CLI command in the background and return an ID.

    The optional ``timeout`` in the request is stored with the job so that it
    can be enforced during streaming.
    """

    args = shlex.split(req.command)
    cmd = [sys.executable, "-u", "-m", "tradingbot.cli", *args]
    env = os.environ.copy()
    repo_root = Path(__file__).resolve().parents[3]
    env["PYTHONPATH"] = f"{repo_root}{os.pathsep}" + env.get("PYTHONPATH", "")
    proc = await asyncio.create_subprocess_exec(
        *cmd,
        stdout=asyncio.subprocess.PIPE,
        stderr=asyncio.subprocess.PIPE,
        env=env,
    )
    job_id = uuid.uuid4().hex
    _CLI_JOBS[job_id] = {
        "proc": proc,
        "timeout": req.timeout,
        "start": time.perf_counter(),
    }
    return {"id": job_id}


async def _stream_process(proc: asyncio.subprocess.Process, timeout: int | None, start: float):
    queue: asyncio.Queue[str] = asyncio.Queue()

    async def reader(stream: asyncio.StreamReader):
        while True:
            line = await stream.readline()
            if not line:
                break
            await queue.put(line.decode())

    tasks = [
        asyncio.create_task(reader(proc.stdout)),
        asyncio.create_task(reader(proc.stderr)),
    ]

    try:
        while True:
            if proc.stdout.at_eof() and proc.stderr.at_eof() and queue.empty():
                break
            if timeout is not None and time.perf_counter() - start > timeout:
                proc.terminate()
                await proc.wait()
                yield f"event: end\ndata: {proc.returncode or 1}\n\n"
                return
            try:
                line = await asyncio.wait_for(queue.get(), 0.1)
            except asyncio.TimeoutError:
                continue
            yield f"data: {line.rstrip()}\n\n"
    finally:
        for t in tasks:
            t.cancel()
        # Ensure the process is fully awaited so that ``proc.returncode``
        # is available for the caller of :func:`cli_stream`.
        await proc.wait()


@app.get("/cli/stream/{job_id}")
async def cli_stream(job_id: str):
    """Stream output from a running CLI job as server-sent events."""

    job = _CLI_JOBS.get(job_id)
    if not job:
        raise HTTPException(status_code=404, detail="job not found")
    proc = job["proc"]
    timeout = job.get("timeout")
    start = job.get("start", time.perf_counter())

    async def event_gen():
        end_sent = False
        try:
            async for chunk in _stream_process(proc, timeout, start):
                if chunk.startswith("event: end"):
                    end_sent = True
                yield chunk
        except Exception as exc:
            # Surface the error to the client before finishing the stream.
            yield f"event: error\ndata: {exc}\n\n"
        finally:
            # Remove job and always emit an ``end`` event so that the client
            # knows the stream is finished even if many lines were produced.
<<<<<<< HEAD
            _CLI_PROCS.pop(job_id, None)
            returncode = proc.returncode if proc.returncode is not None else 0
            if returncode == 0:
                CLI_PROCESS_COMPLETED.inc()
            else:
                CLI_PROCESS_TIMEOUT.inc()
            yield f"event: end\ndata: {returncode}\n\n"
=======
            _CLI_JOBS.pop(job_id, None)
            if not end_sent:
                returncode = proc.returncode if proc.returncode is not None else 0
                yield f"event: end\ndata: {returncode}\n\n"
>>>>>>> c879fd6f

    return StreamingResponse(event_gen(), media_type="text/event-stream")


@app.post("/cli/stop/{job_id}")
async def cli_stop(job_id: str):
    """Terminate a running CLI job."""

    job = _CLI_JOBS.get(job_id)
    if not job:
        raise HTTPException(status_code=404, detail="job not found")
    job["proc"].terminate()
    return {"status": "terminated"}


# --- Bot lifecycle --------------------------------------------------------------


class BotConfig(BaseModel):
    """Configuration for launching a trading bot.

    Strategies size their orders through a ``strength`` value, so explicit
    ``notional`` budgets are no longer required.
    """

    strategy: str
    pairs: list[str] | None = None
    venue: str | None = None
    leverage: int | None = None
    risk_pct: float | None = None
    daily_max_loss_pct: float | None = None
    daily_max_drawdown_pct: float | None = None
    testnet: bool | None = None
    dry_run: bool | None = None
    spot: str | None = None
    perp: str | None = None
    threshold: float | None = None


_BOTS: dict[int, dict] = {}


def _build_bot_args(cfg: BotConfig) -> list[str]:
    # Special runner for cross exchange arbitrage / cash and carry
    if cfg.strategy == "cross_arbitrage":
        if not cfg.pairs:
            raise ValueError("pairs required for cross_arbitrage")
        if not (cfg.spot and cfg.perp):
            raise ValueError("spot and perp adapters required")
        args = [
            sys.executable,
            "-m",
            "tradingbot.cli",
            "run-cross-arb",
            normalize_symbol(cfg.pairs[0]),
            cfg.spot,
            cfg.perp,
        ]
        if cfg.threshold is not None:
            args.extend(["--threshold", str(cfg.threshold)])
        # El tamaño se deriva del diferencial spot/perp; no requiere --notional
        return args

    args = [
        sys.executable,
        "-m",
        "tradingbot.cli",
        "run-bot",
        "--strategy",
        cfg.strategy,
    ]
    for pair in cfg.pairs or []:
        args.extend(["--symbol", normalize_symbol(pair)])
    if cfg.venue:
        args.extend(["--venue", cfg.venue])
    if cfg.leverage is not None:
        args.extend(["--leverage", str(cfg.leverage)])
    if cfg.risk_pct is not None:
        args.extend(["--risk-pct", str(cfg.risk_pct)])
    if cfg.daily_max_loss_pct is not None:
        args.extend(["--daily-max-loss-pct", str(cfg.daily_max_loss_pct)])
    if cfg.daily_max_drawdown_pct is not None:
        args.extend(["--daily-max-drawdown-pct", str(cfg.daily_max_drawdown_pct)])
    if cfg.testnet is not None:
        args.append("--testnet" if cfg.testnet else "--no-testnet")
    if cfg.dry_run is not None:
        args.append("--dry-run" if cfg.dry_run else "--no-dry-run")
    return args


@app.post("/bots")
async def start_bot(cfg: BotConfig):
    """Launch a bot process using the provided configuration."""

    args = _build_bot_args(cfg)
    proc = await asyncio.create_subprocess_exec(
        *args,
        stdout=asyncio.subprocess.PIPE,
        stderr=asyncio.subprocess.PIPE,
    )
    _BOTS[proc.pid] = {"process": proc, "config": cfg.dict()}
    return {"pid": proc.pid, "status": "started"}


@app.get("/bots")
def list_bots(request: Request):
    """Return information about running bot processes."""

    if "text/html" in request.headers.get("accept", ""):
        try:
            html = (_static_dir / "bots.html").read_text(encoding="utf-8")
            return HTMLResponse(content=html)
        except Exception:
            return HTMLResponse(content="Bots dashboard not found", status_code=404)

    items = []
    for pid, info in _BOTS.items():
        proc = info["process"]
        status = "running" if proc.returncode is None else f"stopped:{proc.returncode}"
        items.append({"pid": pid, "status": status, "config": info["config"]})
    return {"bots": items}


@app.post("/bots/{pid}/stop")
async def stop_bot(pid: int):
    """Terminate a running bot process."""

    info = _BOTS.get(pid)
    if not info:
        raise HTTPException(status_code=404, detail="bot not found")
    proc: asyncio.subprocess.Process = info["process"]
    if proc.returncode is not None:
        raise HTTPException(status_code=400, detail="bot not running")
    proc.terminate()
    await proc.wait()
    return {"pid": pid, "status": "stopped", "returncode": proc.returncode}


@app.post("/bots/{pid}/pause")
def pause_bot(pid: int):
    """Send SIGSTOP to a running bot process."""

    info = _BOTS.get(pid)
    if not info:
        raise HTTPException(status_code=404, detail="bot not found")
    proc: asyncio.subprocess.Process = info["process"]
    if proc.returncode is not None:
        raise HTTPException(status_code=400, detail="bot not running")
    proc.send_signal(signal.SIGSTOP)
    return {"pid": pid, "status": "paused"}


@app.post("/bots/{pid}/resume")
def resume_bot(pid: int):
    """Send SIGCONT to resume a paused bot."""

    info = _BOTS.get(pid)
    if not info:
        raise HTTPException(status_code=404, detail="bot not found")
    proc: asyncio.subprocess.Process = info["process"]
    if proc.returncode is not None:
        raise HTTPException(status_code=400, detail="bot not running")
    proc.send_signal(signal.SIGCONT)
    return {"pid": pid, "status": "running"}


@app.delete("/bots/{pid}")
async def delete_bot(pid: int):
    """Remove process information and terminate if still running."""

    info = _BOTS.pop(pid, None)
    if not info:
        raise HTTPException(status_code=404, detail="bot not found")
    proc: asyncio.subprocess.Process = info["process"]
    if proc.returncode is None:
        proc.terminate()
        await proc.wait()
    return {"pid": pid, "status": "deleted", "returncode": proc.returncode}
<|MERGE_RESOLUTION|>--- conflicted
+++ resolved
@@ -689,7 +689,6 @@
         finally:
             # Remove job and always emit an ``end`` event so that the client
             # knows the stream is finished even if many lines were produced.
-<<<<<<< HEAD
             _CLI_PROCS.pop(job_id, None)
             returncode = proc.returncode if proc.returncode is not None else 0
             if returncode == 0:
@@ -697,12 +696,6 @@
             else:
                 CLI_PROCESS_TIMEOUT.inc()
             yield f"event: end\ndata: {returncode}\n\n"
-=======
-            _CLI_JOBS.pop(job_id, None)
-            if not end_sent:
-                returncode = proc.returncode if proc.returncode is not None else 0
-                yield f"event: end\ndata: {returncode}\n\n"
->>>>>>> c879fd6f
 
     return StreamingResponse(event_gen(), media_type="text/event-stream")
 
