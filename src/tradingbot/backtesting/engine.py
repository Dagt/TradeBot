"""Event-driven backtesting engine with order queues and slippage models."""

from __future__ import annotations

import heapq
import logging
from dataclasses import dataclass, field
from pathlib import Path
from typing import Any, Dict, Iterable, List, Tuple

import numpy as np
import pandas as pd
import random

from ..risk.manager import RiskManager
from ..risk.portfolio_guard import PortfolioGuard, GuardConfig
from ..risk.service import RiskService
from ..risk.exceptions import StopLossExceeded
from ..strategies import STRATEGIES
from ..data.features import returns, calc_ofi

log = logging.getLogger(__name__)


@dataclass(order=True)
class Order:
    """Representation of a pending order in the backtest queue."""

    execute_index: int
    place_index: int = field(compare=False)
    strategy: str = field(compare=False)
    symbol: str = field(compare=False)
    side: str = field(compare=False)  # "buy" or "sell"
    qty: float = field(compare=False)
    exchange: str = field(default="default", compare=False)
    place_price: float = field(default=0.0, compare=False)
    remaining_qty: float = field(default=0.0, compare=False)
    filled_qty: float = field(default=0.0, compare=False)
    total_cost: float = field(default=0.0, compare=False)
    queue_pos: float = field(default=0.0, compare=False)
    latency: int | None = field(default=None, compare=False)


class SlippageModel:
    """Simple slippage model using volume impact and bid/ask spread.

    The fill price is adjusted by half the bar spread plus an additional
    component proportional to the order size divided by the bar volume.
    It also supports level-2 order book queue modelling by exposing
    :meth:`fill`, which returns the adjusted price, the filled quantity and
    the updated queue position.  A ``spread_mult`` parameter allows stressing
    the bid/ask spread.
    """

    def __init__(
        self,
        volume_impact: float = 0.1,
        spread_mult: float = 1.0,
        ofi_impact: float = 0.0,
    ) -> None:
        self.volume_impact = float(volume_impact)
        self.spread_mult = float(spread_mult)
        self.ofi_impact = float(ofi_impact)

    def adjust(self, side: str, qty: float, price: float, bar: pd.Series) -> float:
        spread = float(bar["high"] - bar["low"]) * self.spread_mult
        vol = float(bar.get("volume", 0.0))
        impact = self.volume_impact * qty / max(vol, 1e-9)
        ofi_val = 0.0
        if "order_flow_imbalance" in bar:
            ofi_val = float(bar["order_flow_imbalance"])
        elif {"bid_qty", "ask_qty"}.issubset(bar.index):
            ofi_val = float(
                calc_ofi(
                    pd.DataFrame([[bar["bid_qty"], bar["ask_qty"]]], columns=["bid_qty", "ask_qty"])
                ).iloc[-1]
            )
        slip = spread / 2 + impact + self.ofi_impact * ofi_val
        return price + slip if side == "buy" else price - slip

    # ------------------------------------------------------------------
    def fill(
        self,
        side: str,
        qty: float,
        price: float,
        bar: pd.Series,
        queue_pos: float = 0.0,
        partial: bool = True,
    ) -> tuple[float, float, float]:
        """Return adjusted price, executed quantity and new queue position.

        Parameters
        ----------
        side: "buy" or "sell".
        qty: remaining order quantity.
        price: base execution price before slippage.
        bar: current market bar with optional L2 fields ``bid_size``/``ask_size``.
        queue_pos: volume ahead in the order book queue.
        partial: whether partial fills are allowed.
        """

        vol_key = "ask_size" if side == "buy" else "bid_size"
        avail = float(bar.get(vol_key, qty))
        eff_avail = max(0.0, avail - queue_pos)
        new_queue = max(0.0, queue_pos - avail)
        if partial:
            fill_qty = min(qty, eff_avail)
        else:
            fill_qty = qty if eff_avail >= qty else 0.0
        adj_price = self.adjust(side, fill_qty, price, bar)
        return adj_price, fill_qty, new_queue


class FeeModel:
    """Very small fee model applying a flat percentage to trade value."""

    def __init__(self, fee: float = 0.0) -> None:
        self.fee = float(fee)

    def calculate(self, cash: float) -> float:
        return abs(cash) * self.fee


@dataclass
class StressConfig:
    """Multipliers to apply stress scenarios to the engine."""

    latency: float = 1.0
    spread: float = 1.0


class EventDrivenBacktestEngine:
    """Backtest engine supporting multiple symbols/strategies and order latency."""

    def __init__(
        self,
        data: Dict[str, pd.DataFrame],
        strategies: Iterable[Tuple[str, str] | Tuple[str, str, str]],
        latency: int = 1,
        window: int = 120,
        slippage: SlippageModel | None = None,
        exchange_configs: Dict[str, Dict[str, float]] | None = None,
        use_l2: bool = False,
        partial_fills: bool = True,
        cancel_unfilled: bool = False,
        stress: StressConfig | None = None,
        seed: int | None = None,
        initial_equity: float = 0.0,
        risk_pct: float = 0.0,
    ) -> None:
        self.data = data
        self.latency = int(latency)
        self.window = int(window)
        self.slippage = slippage
        self.use_l2 = bool(use_l2)
        self.partial_fills = bool(partial_fills)
        self.cancel_unfilled = bool(cancel_unfilled)
        self.stress = stress or StressConfig()

        # Set global random seeds for reproducibility
        self.seed = seed
        if seed is not None:
            np.random.seed(seed)
            random.seed(seed)

        # Apply spread multiplier to slippage model if provided
        if self.slippage and hasattr(self.slippage, "spread_mult"):
            self.slippage.spread_mult *= self.stress.spread

        self.initial_equity = float(initial_equity)
        self._risk_pct = float(risk_pct)

        # Exchange specific configurations
        self.exchange_latency: Dict[str, int] = {}
        self.exchange_fees: Dict[str, FeeModel] = {}
        self.exchange_depth: Dict[str, float] = {}
        exchange_configs = exchange_configs or {}
        for exch, cfg in exchange_configs.items():
            self.exchange_latency[exch] = int(cfg.get("latency", latency))
            self.exchange_fees[exch] = FeeModel(cfg.get("fee", 0.0))
            self.exchange_depth[exch] = float(cfg.get("depth", float("inf")))
        self.default_fee = FeeModel(0.0)
        self.default_depth = float("inf")

        self.strategies: Dict[Tuple[str, str], object] = {}
        self.risk: Dict[Tuple[str, str], RiskService] = {}
        self.strategy_exchange: Dict[Tuple[str, str], str] = {}
        for strat_info in strategies:
            if len(strat_info) == 2:
                strat_name, symbol = strat_info  # type: ignore[misc]
                exchange = "default"
            else:
                strat_name, symbol, exchange = strat_info  # type: ignore[misc]
            strat_cls = STRATEGIES.get(strat_name)
            if strat_cls is None:
                raise ValueError(f"unknown strategy: {strat_name}")
            key = (strat_name, symbol)
            self.strategies[key] = strat_cls()
            rm = RiskManager(
                risk_pct=self._risk_pct,
            )
            guard = PortfolioGuard(GuardConfig(venue=exchange))
            self.risk[key] = RiskService(rm, guard)
            self.strategy_exchange[key] = exchange

    # ------------------------------------------------------------------
    def run(self) -> dict:
        """Execute the backtest and return summary results.

        Notes
        -----
        The reported Sharpe ratio is annualised assuming daily bars
        (252 trading days per year). If using a different bar frequency,
        adjust the square root factor accordingly.
        """
        max_len = max(len(df) for df in self.data.values())
        log.info(
            "Ejecutando backtest con %d estrategias y %d barras",
            len(self.strategies),
            max_len,
        )

        cash = self.initial_equity
        fills: List[tuple] = []
        order_queue: List[Order] = []
        orders: List[Order] = []
        slippage_total = 0.0
        funding_total = 0.0
        equity_curve: List[float] = []
        mtm = sum(
            svc.rm.pos.qty * self.data[sym]["close"].iloc[0]
            for (strat, sym), svc in self.risk.items()
            if not self.data[sym].empty
        )
<<<<<<< HEAD
        equity_curve.append(equity + mtm)
        last_index = max_len - 1
=======
        equity = cash + mtm
        equity_curve.append(equity)
>>>>>>> 7ed79d28

        for i in range(max_len):
            if i and i % 1000 == 0:
                log.info("Progreso: %d/%d barras", i, max_len)
            # Actualiza límites por correlación/covarianza con retornos recientes
            if i >= self.window:
                returns_dict: Dict[str, List[float]] = {}
                for sym, df_sym in self.data.items():
                    window_df_sym = df_sym.iloc[i - self.window : i]
                    rets = returns(window_df_sym).dropna().tolist()
                    if rets:
                        returns_dict[sym] = rets
                if returns_dict:
                    corr_pairs: Dict[tuple[str, str], float] = {}
                    if len(returns_dict) > 1:
                        rets_df = pd.DataFrame(returns_dict)
                        cols = list(rets_df.columns)
                        for a_idx in range(len(cols)):
                            for b_idx in range(a_idx + 1, len(cols)):
                                a = cols[a_idx]
                                b = cols[b_idx]
                                corr = rets_df[a].corr(rets_df[b])
                                if not pd.isna(corr):
                                    corr_pairs[(a, b)] = float(corr)
                    any_rm = next(iter(self.risk.values()))
                    cov_matrix = any_rm.rm.covariance_matrix(returns_dict)
                    for svc in self.risk.values():
                        if corr_pairs:
                            svc.rm.update_correlation(corr_pairs, 0.8)
                        svc.rm.update_covariance(cov_matrix, 0.8)
            # Execute queued orders for this index
            while order_queue and order_queue[0].execute_index <= i:
                order = heapq.heappop(order_queue)
                df = self.data[order.symbol]
                if i >= len(df):
                    continue
                bar = df.iloc[i]
                vol_key = "ask_size" if order.side == "buy" else "bid_size"
                if self.use_l2:
                    depth = self.exchange_depth.get(order.exchange, self.default_depth)
                    order.queue_pos = min(
                        order.queue_pos + float(bar.get(vol_key, 0.0)), depth
                    )
                if "bid" in bar and "ask" in bar:
                    price = float(bar["ask"] if order.side == "buy" else bar["bid"])
                else:
                    price = float(bar["close"])

                if self.slippage:
                    price, fill_qty, order.queue_pos = self.slippage.fill(
                        order.side,
                        order.remaining_qty,
                        price,
                        bar,
                        order.queue_pos,
                        self.partial_fills,
                    )
                else:
                    avail = float(bar.get(vol_key, order.remaining_qty))
                    if self.use_l2:
                        eff_avail = max(0.0, avail - order.queue_pos)
                        order.queue_pos = max(0.0, order.queue_pos - avail)
                    else:
                        eff_avail = avail
                        order.queue_pos = 0.0
                    if self.partial_fills:
                        fill_qty = min(order.remaining_qty, eff_avail)
                    else:
                        fill_qty = (
                            order.remaining_qty
                            if eff_avail >= order.remaining_qty
                            else 0.0
                        )

                if fill_qty <= 0:
                    if not self.cancel_unfilled:
                        order.execute_index = i + 1
                        heapq.heappush(order_queue, order)
                    continue

                slip = (
                    price - order.place_price
                    if order.side == "buy"
                    else order.place_price - price
                )
                slippage_total += slip * fill_qty

                trade_value = fill_qty * price
                fee_model = self.exchange_fees.get(order.exchange, self.default_fee)
                fee = fee_model.calculate(trade_value)
                if order.side == "buy":
                    cash -= trade_value + fee
                else:
                    cash += trade_value - fee
                svc = self.risk[(order.strategy, order.symbol)]
                svc.on_fill(order.symbol, order.side, fill_qty)
                order.filled_qty += fill_qty
                order.remaining_qty -= fill_qty
                order.total_cost += price * fill_qty
                if order.remaining_qty <= 1e-9:
                    if order.latency is None:
                        order.latency = i - order.place_index
                    svc.rm.complete_order()
                fills.append(
                    (
                        bar.get("timestamp", i),
                        price,
                        fill_qty,
                        order.strategy,
                        order.symbol,
                        order.exchange,
                    )
                )
                if order.remaining_qty > 1e-9 and not self.cancel_unfilled:
                    order.execute_index = i + 1
                    heapq.heappush(order_queue, order)

            mtm = sum(
                svc.rm.pos.qty * self.data[sym]["close"].iloc[i]
                for (strat, sym), svc in self.risk.items()
                if i < len(self.data[sym])
            )
            equity = cash + mtm
            if equity <= 0 and fills:
                log.warning(
                    "Equity depleted at bar %d; stopping backtest", i
                )
                equity_curve.append(equity)
                last_index = i
                break

            # Generate new orders from strategies
            for (strat_name, symbol), strat in self.strategies.items():
                df = self.data[symbol]
                if i < self.window or i >= len(df):
                    continue
                window_df = df.iloc[i - self.window : i]
                sig = strat.on_bar({"window": window_df})
                if sig is None or sig.side == "flat":
                    continue
                svc = self.risk[(strat_name, symbol)]
                place_price = float(df["close"].iloc[i])
                svc.mark_price(symbol, place_price)
                rets = returns(window_df).dropna()
                symbol_vol = float(rets.std()) if not rets.empty else 0.0
                eq_for_size = equity if equity > 0 else 100.0
                allowed, _reason, delta = svc.check_order(
                    symbol,
                    sig.side,
                    eq_for_size,
                    place_price,
                    strength=sig.strength,
                    symbol_vol=symbol_vol,
                    corr_threshold=0.8,
                )
                if not allowed or abs(delta) < 1e-9:
                    continue
                side = "buy" if delta > 0 else "sell"
                qty = abs(delta)
                notional = qty * place_price
                if not svc.rm.register_order(notional):
                    continue
                exchange = self.strategy_exchange[(strat_name, symbol)]
                base_latency = self.exchange_latency.get(exchange, self.latency)
                exec_index = i + int(base_latency * self.stress.latency)
                queue_pos = 0.0
                if self.use_l2:
                    vol_key = "ask_size" if side == "buy" else "bid_size"
                    depth = self.exchange_depth.get(exchange, self.default_depth)
                    queue_pos = min(float(df.iloc[i].get(vol_key, 0.0)), depth)
                order = Order(
                    exec_index,
                    i,
                    strat_name,
                    symbol,
                    side,
                    qty,
                    exchange,
                    place_price,
                    qty,
                    0.0,
                    0.0,
                    queue_pos,
                )
                orders.append(order)
                heapq.heappush(order_queue, order)

            # ------------------------------------------------------------------
            # Apply funding payments after processing the bar
            for (strat_name, symbol), svc in self.risk.items():
                df = self.data[symbol]
                if i >= len(df):
                    continue
                bar = df.iloc[i]
                rate = float(bar.get("funding_rate", 0.0))
                if rate:
                    price = float(bar.get("close", 0.0))
                    pos = svc.rm.pos.qty
                    funding_cash = pos * price * rate
                    cash -= funding_cash
                    funding_total += funding_cash

            # Re-check risk limits after funding adjustments
            for (strat_name, symbol), svc in self.risk.items():
                df = self.data[symbol]
                if i >= len(df):
                    continue
                current_price = float(df["close"].iloc[i])
                svc.mark_price(symbol, current_price)
                try:
                    svc.rm.check_limits(current_price)
                except StopLossExceeded:
                    delta = -svc.rm.pos.qty
                    if abs(delta) > 1e-9:
                        side = "buy" if delta > 0 else "sell"
                        qty = abs(delta)
                        exchange = self.strategy_exchange[(strat_name, symbol)]
                        base_latency = self.exchange_latency.get(
                            exchange, self.latency
                        )
                        exec_index = i + int(base_latency * self.stress.latency)
                        order = Order(
                            exec_index,
                            i,
                            strat_name,
                            symbol,
                            side,
                            qty,
                            exchange,
                            current_price,
                            qty,
                            0.0,
                            0.0,
                            0.0,
                        )
                        orders.append(order)
                        heapq.heappush(order_queue, order)

            # Track equity after processing each bar
            mtm = sum(
                svc.rm.pos.qty * self.data[sym]["close"].iloc[i]
                for (strat, sym), svc in self.risk.items()
                if i < len(self.data[sym])
            )
            equity = cash + mtm
            equity_curve.append(equity)

        # Liquidate remaining positions
        for (strat_name, symbol), svc in self.risk.items():
            pos = svc.rm.pos.qty
            if abs(pos) > 1e-9:
<<<<<<< HEAD
                df = self.data[symbol]
                price_idx = min(last_index, len(df) - 1)
                last_price = float(df["close"].iloc[price_idx])
                equity += pos * last_price
=======
                last_price = float(self.data[symbol]["close"].iloc[-1])
                cash += pos * last_price
>>>>>>> 7ed79d28
                svc.rm.set_position(0.0)

        equity = cash
        # Update final equity in the curve without duplicating the last value
        equity_curve[-1] = equity

        equity_series = pd.Series(equity_curve)
        # Compute annualised Sharpe ratio from equity changes assuming daily bars
        rets = equity_series.diff().dropna()
        sharpe = (
            float((rets.mean() / rets.std()) * np.sqrt(252))
            if not rets.empty and rets.std()
            else 0.0
        )
        # Maximum drawdown from the equity curve
        running_max = equity_series.cummax()
        drawdown = (equity_series - running_max) / running_max.clip(lower=1e-9)
        max_drawdown = -float(drawdown.min()) if not drawdown.empty else 0.0
        max_drawdown = min(max_drawdown, 1.0)

        pnl = equity_curve[-1] - self.initial_equity

        orders_summary = [
            {
                "strategy": o.strategy,
                "symbol": o.symbol,
                "side": o.side,
                "qty": o.qty,
                "filled": o.filled_qty,
                "place_price": o.place_price,
                "avg_price": o.total_cost / o.filled_qty if o.filled_qty else 0.0,
                "exchange": o.exchange,
                "latency": o.latency,
            }
            for o in orders
        ]

        result = {
            "equity": equity_curve[-1],
            "pnl": pnl,
            "fills": fills,
            "orders": orders_summary,
            "slippage": slippage_total,
            "funding": funding_total,
            "sharpe": sharpe,
            "max_drawdown": max_drawdown,
            "equity_curve": equity_curve,
        }
        log.info(
            "Backtest finalizado: equity %.2f, pnl %.2f, fills %d, drawdown %.2f%%",
            result["equity"],
            result["pnl"],
            len(result["fills"]),
            result["max_drawdown"] * 100,
        )
        return result


def run_backtest_csv(
    csv_paths: Dict[str, str],
    strategies: Iterable[Tuple[str, str]],
    latency: int = 1,
    window: int = 120,
    slippage: SlippageModel | None = None,
    exchange_configs: Dict[str, Dict[str, float]] | None = None,
    use_l2: bool = False,
    partial_fills: bool = True,
    cancel_unfilled: bool = False,
    stress: StressConfig | None = None,
    seed: int | None = None,
    risk_pct: float = 0.0,
    initial_equity: float = 0.0,
) -> dict:
    """Convenience wrapper to run the engine from CSV files."""

    data = {sym: pd.read_csv(Path(path)) for sym, path in csv_paths.items()}
    engine = EventDrivenBacktestEngine(
        data,
        strategies,
        latency=latency,
        window=window,
        slippage=slippage,
        exchange_configs=exchange_configs,
        use_l2=use_l2,
        partial_fills=partial_fills,
        cancel_unfilled=cancel_unfilled,
        stress=stress,
        seed=seed,
        risk_pct=risk_pct,
        initial_equity=initial_equity,
    )
    return engine.run()


from ..experiments.mlflow_utils import log_backtest_metrics, start_run


def run_backtest_mlflow(
    csv_paths: Dict[str, str],
    strategies: Iterable[Tuple[str, str]],
    latency: int = 1,
    window: int = 120,
    slippage: SlippageModel | None = None,
    exchange_configs: Dict[str, Dict[str, float]] | None = None,
    use_l2: bool = False,
    partial_fills: bool = True,
    cancel_unfilled: bool = False,
    run_name: str = "backtest",
    params: Dict[str, Any] | None = None,
    stress: StressConfig | None = None,
    seed: int | None = None,
    experiment: str = "backtest",
    risk_pct: float = 0.0,
    initial_equity: float = 0.0,
) -> dict:
    """Run the backtest and log results to an MLflow run.

    Parameters
    ----------
    csv_paths: mapping of symbol to CSV path.
    strategies: iterable of ``(strategy_name, symbol)`` pairs.
    latency, window, slippage: same as :func:`run_backtest_csv`.
    run_name: optional MLflow run name.
    params: extra parameters to log to MLflow.
    experiment: MLflow experiment name.
    """

    param_log = {"latency": latency, "window": window}
    if params:
        param_log.update(params)
    with start_run(experiment, run_name=run_name, params=param_log):
        result = run_backtest_csv(
            csv_paths,
            strategies,
            latency=latency,
            window=window,
            slippage=slippage,
            exchange_configs=exchange_configs,
            use_l2=use_l2,
            partial_fills=partial_fills,
            cancel_unfilled=cancel_unfilled,
            stress=stress,
            seed=seed,
            risk_pct=risk_pct,
            initial_equity=initial_equity,
        )
        log_backtest_metrics(result)
        return result


def optimize_strategy_optuna(
    csv_path: str,
    symbol: str,
    strategy_name: str,
    param_space: Dict[str, Dict[str, Any]],
    n_trials: int = 20,
    latency: int = 1,
    window: int = 120,
) -> "optuna.study.Study":
    """Optimize strategy hyperparameters using Optuna.

    Parameters
    ----------
    csv_path: path to the CSV data for the symbol.
    symbol: market symbol (e.g. ``"BTC/USDT"``).
    strategy_name: name of the strategy present in ``STRATEGIES``.
    param_space: mapping of parameter names to Optuna suggestion
        dictionaries. Each value must specify ``type`` (``"int"`` or
        ``"float"``) and ``low``/``high`` bounds.
    n_trials: number of optimization trials.
    latency, window: engine parameters.
    """

    import optuna  # type: ignore

    df = pd.read_csv(Path(csv_path))
    strat_cls = STRATEGIES.get(strategy_name)
    if strat_cls is None:
        raise ValueError(f"unknown strategy: {strategy_name}")

    def objective(trial: "optuna.trial.Trial") -> float:
        params: Dict[str, Any] = {}
        for name, space in param_space.items():
            t = space.get("type")
            low, high = space.get("low"), space.get("high")
            if t == "int":
                params[name] = trial.suggest_int(name, int(low), int(high))
            elif t == "float":
                params[name] = trial.suggest_float(name, float(low), float(high))
            else:
                raise ValueError(f"unsupported param type: {t}")

        strat = strat_cls(**params)
        engine = EventDrivenBacktestEngine(
            {symbol: df}, [(strategy_name, symbol)], latency=latency, window=window
        )
        engine.strategies[(strategy_name, symbol)] = strat
        res = engine.run()
        return float(res.get("equity", 0.0))

    study = optuna.create_study(direction="maximize")
    study.optimize(objective, n_trials=n_trials)
    return study


def purged_kfold(
    n_samples: int, n_splits: int, embargo: float = 0.0
) -> List[Tuple[List[int], List[int]]]:
    """Generate K-fold partitions with an embargo to avoid look-ahead bias.

    Parameters
    ----------
    n_samples: int
        Total number of observations to split.
    n_splits: int
        Number of folds.
    embargo: float, optional
        Fraction of ``n_samples`` to exclude on each side of the test split
        from the training set.  For example ``embargo=0.01`` will remove 1 % of
        samples before and after the test window.

    Returns
    -------
    list of tuple
        Each tuple contains the training indices and the testing indices for
        the fold.
    """

    if n_splits < 2:
        raise ValueError("n_splits must be at least 2")

    indices = list(range(n_samples))
    fold_sizes = [n_samples // n_splits] * n_splits
    for i in range(n_samples % n_splits):
        fold_sizes[i] += 1

    embargo_size = int(n_samples * embargo)
    current = 0
    folds: List[Tuple[List[int], List[int]]] = []
    for fold_size in fold_sizes:
        start, stop = current, current + fold_size
        test_idx = indices[start:stop]
        train_idx: List[int] = []
        left_end = max(0, start - embargo_size)
        if left_end > 0:
            train_idx.extend(indices[:left_end])
        right_start = min(n_samples, stop + embargo_size)
        if right_start < n_samples:
            train_idx.extend(indices[right_start:])
        folds.append((train_idx, test_idx))
        current = stop
    return folds


def walk_forward_optimize(
    csv_path: str,
    symbol: str,
    strategy_name: str,
    param_grid: List[Dict[str, Any]],
    train_size: int | None = None,
    test_size: int | None = None,
    latency: int = 1,
    window: int = 120,
    *,
    splits: List[Tuple[List[int], List[int]]] | None = None,
    n_splits: int | None = None,
    embargo: float = 0.0,
) -> List[Dict[str, Any]]:
    """Perform a simple walk-forward optimization.

    Two modes are supported.  By default the function performs sequential
    walk-forward splits using ``train_size`` and ``test_size`` windows.  When
    ``splits`` or ``n_splits`` is provided the optimisation runs on the
    partitions returned by :func:`purged_kfold`, applying the specified
    ``embargo`` fraction to avoid look-ahead bias.
    """

    df = pd.read_csv(Path(csv_path))
    strat_cls = STRATEGIES.get(strategy_name)
    if strat_cls is None:
        raise ValueError(f"unknown strategy: {strategy_name}")

    if splits is None and n_splits is not None:
        splits = purged_kfold(len(df), n_splits, embargo)

    results: List[Dict[str, Any]] = []

    if splits is not None:
        for split, (train_idx, test_idx) in enumerate(splits):
            train_df = df.iloc[train_idx].reset_index(drop=True)
            test_df = df.iloc[test_idx].reset_index(drop=True)

            best_params: Dict[str, Any] | None = None
            best_equity = -float("inf")
            best_res: Dict[str, Any] | None = None
            for params in param_grid:
                strat = strat_cls(**params)
                engine = EventDrivenBacktestEngine(
                    {symbol: train_df},
                    [(strategy_name, symbol)],
                    latency=latency,
                    window=window,
                )
                engine.strategies[(strategy_name, symbol)] = strat
                res = engine.run()
                eq = float(res.get("equity", 0.0))
                if eq > best_equity:
                    best_equity = eq
                    best_params = params
                    best_res = res

            strat = strat_cls(**(best_params or {}))
            engine = EventDrivenBacktestEngine(
                {symbol: test_df}, [(strategy_name, symbol)], latency=latency, window=window
            )
            engine.strategies[(strategy_name, symbol)] = strat
            test_res = engine.run()

            rec = {
                "split": split,
                "params": best_params,
                "train_equity": best_equity,
                "test_equity": float(test_res.get("equity", 0.0)),
            }
            if best_res is not None:
                rec["train_sharpe"] = float(best_res.get("sharpe", 0.0))
                rec["train_drawdown"] = float(best_res.get("max_drawdown", 0.0))
            rec["test_sharpe"] = float(test_res.get("sharpe", 0.0))
            rec["test_drawdown"] = float(test_res.get("max_drawdown", 0.0))
            log.info("walk-forward split %s: %s", split, rec)
            results.append(rec)
        return results

    if train_size is None or test_size is None:
        raise ValueError("train_size and test_size must be provided when splits is None")

    start = 0
    split = 0
    while start + train_size + test_size <= len(df):
        train_df = df.iloc[start : start + train_size].reset_index(drop=True)
        test_df = df.iloc[start + train_size : start + train_size + test_size].reset_index(drop=True)

        best_params: Dict[str, Any] | None = None
        best_equity = -float("inf")
        best_res: Dict[str, Any] | None = None
        for params in param_grid:
            strat = strat_cls(**params)
            engine = EventDrivenBacktestEngine(
                {symbol: train_df}, [(strategy_name, symbol)], latency=latency, window=window
            )
            engine.strategies[(strategy_name, symbol)] = strat
            res = engine.run()
            eq = float(res.get("equity", 0.0))
            if eq > best_equity:
                best_equity = eq
                best_params = params
                best_res = res

        strat = strat_cls(**(best_params or {}))
        engine = EventDrivenBacktestEngine(
            {symbol: test_df}, [(strategy_name, symbol)], latency=latency, window=window
        )
        engine.strategies[(strategy_name, symbol)] = strat
        test_res = engine.run()

        rec = {
            "split": split,
            "params": best_params,
            "train_equity": best_equity,
            "test_equity": float(test_res.get("equity", 0.0)),
        }
        if best_res is not None:
            rec["train_sharpe"] = float(best_res.get("sharpe", 0.0))
            rec["train_drawdown"] = float(best_res.get("max_drawdown", 0.0))
        rec["test_sharpe"] = float(test_res.get("sharpe", 0.0))
        rec["test_drawdown"] = float(test_res.get("max_drawdown", 0.0))
        log.info("walk-forward split %s: %s", split, rec)
        results.append(rec)

        start += test_size
        split += 1

    return results

<|MERGE_RESOLUTION|>--- conflicted
+++ resolved
@@ -233,13 +233,8 @@
             for (strat, sym), svc in self.risk.items()
             if not self.data[sym].empty
         )
-<<<<<<< HEAD
         equity_curve.append(equity + mtm)
         last_index = max_len - 1
-=======
-        equity = cash + mtm
-        equity_curve.append(equity)
->>>>>>> 7ed79d28
 
         for i in range(max_len):
             if i and i % 1000 == 0:
@@ -491,15 +486,10 @@
         for (strat_name, symbol), svc in self.risk.items():
             pos = svc.rm.pos.qty
             if abs(pos) > 1e-9:
-<<<<<<< HEAD
                 df = self.data[symbol]
                 price_idx = min(last_index, len(df) - 1)
                 last_price = float(df["close"].iloc[price_idx])
-                equity += pos * last_price
-=======
-                last_price = float(self.data[symbol]["close"].iloc[-1])
                 cash += pos * last_price
->>>>>>> 7ed79d28
                 svc.rm.set_position(0.0)
 
         equity = cash
