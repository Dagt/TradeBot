"""Event-driven backtesting engine with order queues and slippage models."""

from __future__ import annotations

import heapq
import logging
from dataclasses import dataclass, field
from pathlib import Path
from typing import Any, Dict, Iterable, List, Tuple

import numpy as np
import pandas as pd
import random

from ..risk.manager import RiskManager
from ..risk.portfolio_guard import PortfolioGuard, GuardConfig
from ..risk.service import RiskService
from ..risk.exceptions import StopLossExceeded
from ..strategies import STRATEGIES
from ..data.features import returns, calc_ofi

log = logging.getLogger(__name__)

# Minimum quantity to record a fill. Fills below this threshold are ignored.
MIN_FILL_QTY = 1e-6


@dataclass(order=True)
class Order:
    """Representation of a pending order in the backtest queue."""

    execute_index: int
    place_index: int = field(compare=False)
    strategy: str = field(compare=False)
    symbol: str = field(compare=False)
    side: str = field(compare=False)  # "buy" or "sell"
    qty: float = field(compare=False)
    exchange: str = field(default="default", compare=False)
    place_price: float = field(default=0.0, compare=False)
    remaining_qty: float = field(default=0.0, compare=False)
    filled_qty: float = field(default=0.0, compare=False)
    total_cost: float = field(default=0.0, compare=False)
    queue_pos: float = field(default=0.0, compare=False)
    latency: int | None = field(default=None, compare=False)


class SlippageModel:
    """Simple slippage model using volume impact and bid/ask spread.

    The fill price is adjusted by half the bar spread plus an additional
    component proportional to the order size divided by the bar volume.
    It also supports level-2 order book queue modelling by exposing
    :meth:`fill`, which returns the adjusted price, the filled quantity and
    the updated queue position.  A ``spread_mult`` parameter allows stressing
    the bid/ask spread.
    """

    def __init__(
        self,
        volume_impact: float = 0.1,
        spread_mult: float = 1.0,
        ofi_impact: float = 0.0,
    ) -> None:
        self.volume_impact = float(volume_impact)
        self.spread_mult = float(spread_mult)
        self.ofi_impact = float(ofi_impact)

    def adjust(self, side: str, qty: float, price: float, bar: pd.Series) -> float:
        spread = float(bar["high"] - bar["low"]) * self.spread_mult
        vol = float(bar.get("volume", 0.0))
        impact = self.volume_impact * qty / max(vol, 1e-9)
        ofi_val = 0.0
        if "order_flow_imbalance" in bar:
            ofi_val = float(bar["order_flow_imbalance"])
        elif {"bid_qty", "ask_qty"}.issubset(bar.index):
            ofi_val = float(
                calc_ofi(
                    pd.DataFrame([[bar["bid_qty"], bar["ask_qty"]]], columns=["bid_qty", "ask_qty"])
                ).iloc[-1]
            )
        slip = spread / 2 + impact + self.ofi_impact * ofi_val
        return price + slip if side == "buy" else price - slip

    # ------------------------------------------------------------------
    def fill(
        self,
        side: str,
        qty: float,
        price: float,
        bar: pd.Series,
        queue_pos: float = 0.0,
        partial: bool = True,
    ) -> tuple[float, float, float]:
        """Return adjusted price, executed quantity and new queue position.

        Parameters
        ----------
        side: "buy" or "sell".
        qty: remaining order quantity.
        price: base execution price before slippage.
        bar: current market bar with optional L2 fields ``bid_size``/``ask_size``.
        queue_pos: volume ahead in the order book queue.
        partial: whether partial fills are allowed.
        """

        vol_key = "ask_size" if side == "buy" else "bid_size"
        avail = float(bar.get(vol_key, qty))
        eff_avail = max(0.0, avail - queue_pos)
        new_queue = max(0.0, queue_pos - avail)
        if partial:
            fill_qty = min(qty, eff_avail)
        else:
            fill_qty = qty if eff_avail >= qty else 0.0
        adj_price = self.adjust(side, fill_qty, price, bar)
        return adj_price, fill_qty, new_queue


class FeeModel:
    """Very small fee model applying a flat percentage to trade value."""

    def __init__(self, fee: float = 0.0) -> None:
        self.fee = float(fee)

    def calculate(self, cash: float) -> float:
        return abs(cash) * self.fee


@dataclass
class StressConfig:
    """Multipliers to apply stress scenarios to the engine."""

    latency: float = 1.0
    spread: float = 1.0


class EventDrivenBacktestEngine:
    """Backtest engine supporting multiple symbols/strategies and order latency.

    Fills with quantity below ``min_fill_qty`` (default ``1e-6``) are ignored.
    """

    def __init__(
        self,
        data: Dict[str, pd.DataFrame],
        strategies: Iterable[Tuple[str, str] | Tuple[str, str, str]],
        latency: int = 1,
        window: int = 120,
        slippage: SlippageModel | None = None,
        exchange_configs: Dict[str, Dict[str, float]] | None = None,
        use_l2: bool = False,
        partial_fills: bool = True,
        cancel_unfilled: bool = False,
        stress: StressConfig | None = None,
        seed: int | None = None,
        initial_equity: float = 1000.0,
        risk_pct: float = 0.0,
        verbose_fills: bool = False,
        min_fill_qty: float = MIN_FILL_QTY,
    ) -> None:
        self.data = data
        self.latency = int(latency)
        self.window = int(window)
        self.slippage = slippage
        self.use_l2 = bool(use_l2)
        self.partial_fills = bool(partial_fills)
        self.cancel_unfilled = bool(cancel_unfilled)
        self.stress = stress or StressConfig()
        self.verbose_fills = bool(verbose_fills)
        self.min_fill_qty = float(min_fill_qty)

        # Set global random seeds for reproducibility
        self.seed = seed
        if seed is not None:
            np.random.seed(seed)
            random.seed(seed)

        # Apply spread multiplier to slippage model if provided
        if self.slippage and hasattr(self.slippage, "spread_mult"):
            self.slippage.spread_mult *= self.stress.spread

        self.initial_equity = float(initial_equity)
        self._risk_pct = float(risk_pct)

        # Exchange specific configurations
        self.exchange_latency: Dict[str, int] = {}
        self.exchange_fees: Dict[str, FeeModel] = {}
        self.exchange_depth: Dict[str, float] = {}
        exchange_configs = exchange_configs or {}
        for exch, cfg in exchange_configs.items():
            self.exchange_latency[exch] = int(cfg.get("latency", latency))
            self.exchange_fees[exch] = FeeModel(cfg.get("fee", 0.0))
            self.exchange_depth[exch] = float(cfg.get("depth", float("inf")))
        self.default_fee = FeeModel(0.0)
        self.default_depth = float("inf")

        self.strategies: Dict[Tuple[str, str], object] = {}
        self.risk: Dict[Tuple[str, str], RiskService] = {}
        self.strategy_exchange: Dict[Tuple[str, str], str] = {}
        for strat_info in strategies:
            if len(strat_info) == 2:
                strat_name, symbol = strat_info  # type: ignore[misc]
                exchange = "default"
            else:
                strat_name, symbol, exchange = strat_info  # type: ignore[misc]
            strat_cls = STRATEGIES.get(strat_name)
            if strat_cls is None:
                raise ValueError(f"unknown strategy: {strat_name}")
            key = (strat_name, symbol)
            self.strategies[key] = strat_cls()
            rm = RiskManager(
                risk_pct=self._risk_pct,
            )
            guard = PortfolioGuard(GuardConfig(venue=exchange))
            self.risk[key] = RiskService(rm, guard)
            self.strategy_exchange[key] = exchange

    # ------------------------------------------------------------------
    def run(self) -> dict:
        """Execute the backtest and return summary results.

        Notes
        -----
        The reported Sharpe ratio is annualised assuming daily bars
        (252 trading days per year). If using a different bar frequency,
        adjust the square root factor accordingly.
        """
        max_len = max(len(df) for df in self.data.values())
        log.info(
            "Ejecutando backtest con %d estrategias y %d barras",
            len(self.strategies),
            max_len,
        )

        cash = self.initial_equity
        equity = cash
        fills: List[tuple] = []
        order_queue: List[Order] = []
        orders: List[Order] = []
        slippage_total = 0.0
        funding_total = 0.0
        equity_curve: List[float] = []
        mtm = sum(
            svc.rm.pos.qty * self.data[sym]["close"].iloc[0]
            for (strat, sym), svc in self.risk.items()
            if not self.data[sym].empty
        )
        equity = cash + mtm
        equity_curve.append(equity)
        last_index = max_len - 1

        for i in range(max_len):
            if i and i % 1000 == 0:
                log.info("Progreso: %d/%d barras", i, max_len)
            # Actualiza límites por correlación/covarianza con retornos recientes
            if i >= self.window:
                returns_dict: Dict[str, List[float]] = {}
                for sym, df_sym in self.data.items():
                    window_df_sym = df_sym.iloc[i - self.window : i]
                    rets = returns(window_df_sym).dropna().tolist()
                    if rets:
                        returns_dict[sym] = rets
                if returns_dict:
                    corr_pairs: Dict[tuple[str, str], float] = {}
                    if len(returns_dict) > 1:
                        rets_df = pd.DataFrame(returns_dict)
                        cols = list(rets_df.columns)
                        for a_idx in range(len(cols)):
                            for b_idx in range(a_idx + 1, len(cols)):
                                a = cols[a_idx]
                                b = cols[b_idx]
                                corr = rets_df[a].corr(rets_df[b])
                                if not pd.isna(corr):
                                    corr_pairs[(a, b)] = float(corr)
                    any_rm = next(iter(self.risk.values()))
                    cov_matrix = any_rm.rm.covariance_matrix(returns_dict)
                    for svc in self.risk.values():
                        if corr_pairs:
                            svc.rm.update_correlation(corr_pairs, 0.8)
                        svc.rm.update_covariance(cov_matrix, 0.8)
            # Execute queued orders for this index
            while order_queue and order_queue[0].execute_index <= i:
                order = heapq.heappop(order_queue)
                df = self.data[order.symbol]
                if i >= len(df):
                    continue
                bar = df.iloc[i]
                vol_key = "ask_size" if order.side == "buy" else "bid_size"
                if self.use_l2:
                    depth = self.exchange_depth.get(order.exchange, self.default_depth)
                    order.queue_pos = min(
                        order.queue_pos + float(bar.get(vol_key, 0.0)), depth
                    )
                if "bid" in bar and "ask" in bar:
                    price = float(bar["ask"] if order.side == "buy" else bar["bid"])
                else:
                    price = float(bar["close"])

                if self.slippage:
                    price, fill_qty, order.queue_pos = self.slippage.fill(
                        order.side,
                        order.remaining_qty,
                        price,
                        bar,
                        order.queue_pos,
                        self.partial_fills,
                    )
                else:
                    avail = float(bar.get(vol_key, order.remaining_qty))
                    if self.use_l2:
                        eff_avail = max(0.0, avail - order.queue_pos)
                        order.queue_pos = max(0.0, order.queue_pos - avail)
                    else:
                        eff_avail = avail
                        order.queue_pos = 0.0
                    if self.partial_fills:
                        fill_qty = min(order.remaining_qty, eff_avail)
                    else:
                        fill_qty = (
                            order.remaining_qty
                            if eff_avail >= order.remaining_qty
                            else 0.0
                        )

                if fill_qty <= 0:
                    if not self.cancel_unfilled:
                        order.execute_index = i + 1
                        heapq.heappush(order_queue, order)
                    continue

                if fill_qty < self.min_fill_qty:
                    if not self.cancel_unfilled:
                        order.execute_index = i + 1
                        heapq.heappush(order_queue, order)
                    continue

                fill_qty = round(fill_qty, 8)

                slip = (
                    price - order.place_price
                    if order.side == "buy"
                    else order.place_price - price
                )
                slippage_total += slip * fill_qty

                trade_value = fill_qty * price
                fee_model = self.exchange_fees.get(order.exchange, self.default_fee)
                fee = fee_model.calculate(trade_value)
                if order.side == "buy":
                    cash -= trade_value + fee
                else:
                    cash += trade_value - fee
                svc = self.risk[(order.strategy, order.symbol)]
                svc.on_fill(order.symbol, order.side, fill_qty)
                order.filled_qty += fill_qty
                order.remaining_qty -= fill_qty
                order.total_cost += price * fill_qty
                if order.remaining_qty <= 1e-9:
                    if order.latency is None:
                        order.latency = i - order.place_index
                    svc.rm.complete_order()
                fills.append(
                    (
                        bar.get("timestamp", i),
                        order.side,
                        price,
                        fill_qty,
                        order.strategy,
                        order.symbol,
                        order.exchange,
                    )
                )
                if self.verbose_fills:
                    log.info(
<<<<<<< HEAD
                        "Fill %s %s side=%s qty=%.8f price=%.2f rpnl=%.2f",
=======
                        "Fill %s %s qty=%.8f price=%s",
>>>>>>> 2805d72a
                        order.strategy,
                        order.symbol,
                        order.side,
                        fill_qty,
                        price,
                        getattr(svc.rm.pos, "realized_pnl", 0.0),
                    )
                if order.remaining_qty > 1e-9 and not self.cancel_unfilled:
                    order.execute_index = i + 1
                    heapq.heappush(order_queue, order)

            mtm = sum(
                svc.rm.pos.qty * self.data[sym]["close"].iloc[i]
                for (strat, sym), svc in self.risk.items()
                if i < len(self.data[sym])
            )
            equity = cash + mtm
            if equity < 0:
                log.warning(
                    "Equity depleted at bar %d; stopping backtest", i
                )
                equity_curve.append(equity)
                last_index = i
                break

            # Generate new orders from strategies
            for (strat_name, symbol), strat in self.strategies.items():
                df = self.data[symbol]
                if i < self.window or i >= len(df):
                    continue
                window_df = df.iloc[i - self.window : i]
                sig = strat.on_bar({"window": window_df})
                if sig is None or sig.side == "flat":
                    continue
                svc = self.risk[(strat_name, symbol)]
                place_price = float(df["close"].iloc[i])
                svc.mark_price(symbol, place_price)
                rets = returns(window_df).dropna()
                symbol_vol = float(rets.std()) if not rets.empty else 0.0
                if equity < 0:
                    continue
                allowed, _reason, delta = svc.check_order(
                    symbol,
                    sig.side,
                    equity,
                    place_price,
                    strength=sig.strength,
                    symbol_vol=symbol_vol,
                    corr_threshold=0.8,
                )
                if not allowed or abs(delta) < 1e-9:
                    continue
                side = "buy" if delta > 0 else "sell"
                qty = abs(delta)
                notional = qty * place_price
                if not svc.rm.register_order(notional):
                    continue
                exchange = self.strategy_exchange[(strat_name, symbol)]
                base_latency = self.exchange_latency.get(exchange, self.latency)
                exec_index = i + int(base_latency * self.stress.latency)
                queue_pos = 0.0
                if self.use_l2:
                    vol_key = "ask_size" if side == "buy" else "bid_size"
                    depth = self.exchange_depth.get(exchange, self.default_depth)
                    queue_pos = min(float(df.iloc[i].get(vol_key, 0.0)), depth)
                order = Order(
                    exec_index,
                    i,
                    strat_name,
                    symbol,
                    side,
                    qty,
                    exchange,
                    place_price,
                    qty,
                    0.0,
                    0.0,
                    queue_pos,
                )
                orders.append(order)
                heapq.heappush(order_queue, order)

            # ------------------------------------------------------------------
            # Apply funding payments after processing the bar
            for (strat_name, symbol), svc in self.risk.items():
                df = self.data[symbol]
                if i >= len(df):
                    continue
                bar = df.iloc[i]
                rate = float(bar.get("funding_rate", 0.0))
                if rate:
                    price = float(bar.get("close", 0.0))
                    pos = svc.rm.pos.qty
                    funding_cash = pos * price * rate
                    cash -= funding_cash
                    funding_total += funding_cash

            # Re-check risk limits after funding adjustments
            for (strat_name, symbol), svc in self.risk.items():
                df = self.data[symbol]
                if i >= len(df):
                    continue
                current_price = float(df["close"].iloc[i])
                svc.mark_price(symbol, current_price)
                try:
                    svc.rm.check_limits(current_price)
                except StopLossExceeded:
                    delta = -svc.rm.pos.qty
                    if abs(delta) > 1e-9:
                        side = "buy" if delta > 0 else "sell"
                        qty = abs(delta)
                        exchange = self.strategy_exchange[(strat_name, symbol)]
                        base_latency = self.exchange_latency.get(
                            exchange, self.latency
                        )
                        exec_index = i + int(base_latency * self.stress.latency)
                        order = Order(
                            exec_index,
                            i,
                            strat_name,
                            symbol,
                            side,
                            qty,
                            exchange,
                            current_price,
                            qty,
                            0.0,
                            0.0,
                            0.0,
                        )
                        orders.append(order)
                        heapq.heappush(order_queue, order)

            # Track equity after processing each bar
            mtm = sum(
                svc.rm.pos.qty * self.data[sym]["close"].iloc[i]
                for (strat, sym), svc in self.risk.items()
                if i < len(self.data[sym])
            )
            equity = cash + mtm
            equity_curve.append(equity)

            if equity <= 0:
                log.warning(
                    "Equity depleted at bar %d; stopping backtest", i
                )
                last_index = i
                break

            if i == max_len - 1:
                last_index = i
                break

        # Liquidate remaining positions
        for (strat_name, symbol), svc in self.risk.items():
            pos = svc.rm.pos.qty
            if abs(pos) > 1e-9:
                df = self.data[symbol]
                price_idx = min(last_index, len(df) - 1)
                last_price = float(df["close"].iloc[price_idx])
                cash += pos * last_price
                svc.rm.set_position(0.0)

        equity = cash
        # Update final equity in the curve without duplicating the last value
        equity_curve[-1] = equity

        equity_series = pd.Series(equity_curve)
        # Compute annualised Sharpe ratio from equity changes assuming daily bars
        rets = equity_series.diff().dropna()
        sharpe = (
            float((rets.mean() / rets.std()) * np.sqrt(252))
            if not rets.empty and rets.std()
            else 0.0
        )
        # Maximum drawdown from the equity curve
        running_max = equity_series.cummax()
        drawdown = (equity_series - running_max) / running_max.clip(lower=1e-9)
        max_drawdown = -float(drawdown.min()) if not drawdown.empty else 0.0
        max_drawdown = min(max_drawdown, 1.0)

        pnl = equity_curve[-1] - self.initial_equity

        orders_summary = [
            {
                "strategy": o.strategy,
                "symbol": o.symbol,
                "side": o.side,
                "qty": o.qty,
                "filled": o.filled_qty,
                "place_price": o.place_price,
                "avg_price": o.total_cost / o.filled_qty if o.filled_qty else 0.0,
                "exchange": o.exchange,
                "latency": o.latency,
            }
            for o in orders
        ]

        result = {
            "equity": equity_curve[-1],
            "pnl": pnl,
            "fills": fills,
            "orders": orders_summary,
            "slippage": slippage_total,
            "funding": funding_total,
            "sharpe": sharpe,
            "max_drawdown": max_drawdown,
            "equity_curve": equity_curve,
        }
        log.info(
            "Backtest finalizado: equity %.2f, pnl %.2f, fills %d, drawdown %.2f%%",
            result["equity"],
            result["pnl"],
            len(result["fills"]),
            result["max_drawdown"] * 100,
        )
        return result


def run_backtest_csv(
    csv_paths: Dict[str, str],
    strategies: Iterable[Tuple[str, str]],
    latency: int = 1,
    window: int = 120,
    slippage: SlippageModel | None = None,
    exchange_configs: Dict[str, Dict[str, float]] | None = None,
    use_l2: bool = False,
    partial_fills: bool = True,
    cancel_unfilled: bool = False,
    stress: StressConfig | None = None,
    seed: int | None = None,
    risk_pct: float = 0.0,
    initial_equity: float = 1000.0,
    verbose_fills: bool = False,
) -> dict:
    """Convenience wrapper to run the engine from CSV files."""

    data = {sym: pd.read_csv(Path(path)) for sym, path in csv_paths.items()}
    engine = EventDrivenBacktestEngine(
        data,
        strategies,
        latency=latency,
        window=window,
        slippage=slippage,
        exchange_configs=exchange_configs,
        use_l2=use_l2,
        partial_fills=partial_fills,
        cancel_unfilled=cancel_unfilled,
        stress=stress,
        seed=seed,
        risk_pct=risk_pct,
        initial_equity=initial_equity,
        verbose_fills=verbose_fills,
    )
    return engine.run()


from ..experiments.mlflow_utils import log_backtest_metrics, start_run


def run_backtest_mlflow(
    csv_paths: Dict[str, str],
    strategies: Iterable[Tuple[str, str]],
    latency: int = 1,
    window: int = 120,
    slippage: SlippageModel | None = None,
    exchange_configs: Dict[str, Dict[str, float]] | None = None,
    use_l2: bool = False,
    partial_fills: bool = True,
    cancel_unfilled: bool = False,
    run_name: str = "backtest",
    params: Dict[str, Any] | None = None,
    stress: StressConfig | None = None,
    seed: int | None = None,
    experiment: str = "backtest",
    risk_pct: float = 0.0,
    initial_equity: float = 1000.0,
    verbose_fills: bool = False,
) -> dict:
    """Run the backtest and log results to an MLflow run.

    Parameters
    ----------
    csv_paths: mapping of symbol to CSV path.
    strategies: iterable of ``(strategy_name, symbol)`` pairs.
    latency, window, slippage: same as :func:`run_backtest_csv`.
    run_name: optional MLflow run name.
    params: extra parameters to log to MLflow.
    experiment: MLflow experiment name.
    """

    param_log = {"latency": latency, "window": window}
    if params:
        param_log.update(params)
    with start_run(experiment, run_name=run_name, params=param_log):
        result = run_backtest_csv(
            csv_paths,
            strategies,
            latency=latency,
            window=window,
            slippage=slippage,
            exchange_configs=exchange_configs,
            use_l2=use_l2,
            partial_fills=partial_fills,
            cancel_unfilled=cancel_unfilled,
            stress=stress,
            seed=seed,
            risk_pct=risk_pct,
            initial_equity=initial_equity,
            verbose_fills=verbose_fills,
        )
        log_backtest_metrics(result)
        return result


def optimize_strategy_optuna(
    csv_path: str,
    symbol: str,
    strategy_name: str,
    param_space: Dict[str, Dict[str, Any]],
    n_trials: int = 20,
    latency: int = 1,
    window: int = 120,
) -> "optuna.study.Study":
    """Optimize strategy hyperparameters using Optuna.

    Parameters
    ----------
    csv_path: path to the CSV data for the symbol.
    symbol: market symbol (e.g. ``"BTC/USDT"``).
    strategy_name: name of the strategy present in ``STRATEGIES``.
    param_space: mapping of parameter names to Optuna suggestion
        dictionaries. Each value must specify ``type`` (``"int"`` or
        ``"float"``) and ``low``/``high`` bounds.
    n_trials: number of optimization trials.
    latency, window: engine parameters.
    """

    import optuna  # type: ignore

    df = pd.read_csv(Path(csv_path))
    strat_cls = STRATEGIES.get(strategy_name)
    if strat_cls is None:
        raise ValueError(f"unknown strategy: {strategy_name}")

    def objective(trial: "optuna.trial.Trial") -> float:
        params: Dict[str, Any] = {}
        for name, space in param_space.items():
            t = space.get("type")
            low, high = space.get("low"), space.get("high")
            if t == "int":
                params[name] = trial.suggest_int(name, int(low), int(high))
            elif t == "float":
                params[name] = trial.suggest_float(name, float(low), float(high))
            else:
                raise ValueError(f"unsupported param type: {t}")

        strat = strat_cls(**params)
        engine = EventDrivenBacktestEngine(
            {symbol: df}, [(strategy_name, symbol)], latency=latency, window=window
        )
        engine.strategies[(strategy_name, symbol)] = strat
        res = engine.run()
        return float(res.get("equity", 0.0))

    study = optuna.create_study(direction="maximize")
    study.optimize(objective, n_trials=n_trials)
    return study


def purged_kfold(
    n_samples: int, n_splits: int, embargo: float = 0.0
) -> List[Tuple[List[int], List[int]]]:
    """Generate K-fold partitions with an embargo to avoid look-ahead bias.

    Parameters
    ----------
    n_samples: int
        Total number of observations to split.
    n_splits: int
        Number of folds.
    embargo: float, optional
        Fraction of ``n_samples`` to exclude on each side of the test split
        from the training set.  For example ``embargo=0.01`` will remove 1 % of
        samples before and after the test window.

    Returns
    -------
    list of tuple
        Each tuple contains the training indices and the testing indices for
        the fold.
    """

    if n_splits < 2:
        raise ValueError("n_splits must be at least 2")

    indices = list(range(n_samples))
    fold_sizes = [n_samples // n_splits] * n_splits
    for i in range(n_samples % n_splits):
        fold_sizes[i] += 1

    embargo_size = int(n_samples * embargo)
    current = 0
    folds: List[Tuple[List[int], List[int]]] = []
    for fold_size in fold_sizes:
        start, stop = current, current + fold_size
        test_idx = indices[start:stop]
        train_idx: List[int] = []
        left_end = max(0, start - embargo_size)
        if left_end > 0:
            train_idx.extend(indices[:left_end])
        right_start = min(n_samples, stop + embargo_size)
        if right_start < n_samples:
            train_idx.extend(indices[right_start:])
        folds.append((train_idx, test_idx))
        current = stop
    return folds


def walk_forward_optimize(
    csv_path: str,
    symbol: str,
    strategy_name: str,
    param_grid: List[Dict[str, Any]],
    train_size: int | None = None,
    test_size: int | None = None,
    latency: int = 1,
    window: int = 120,
    *,
    splits: List[Tuple[List[int], List[int]]] | None = None,
    n_splits: int | None = None,
    embargo: float = 0.0,
) -> List[Dict[str, Any]]:
    """Perform a simple walk-forward optimization.

    Two modes are supported.  By default the function performs sequential
    walk-forward splits using ``train_size`` and ``test_size`` windows.  When
    ``splits`` or ``n_splits`` is provided the optimisation runs on the
    partitions returned by :func:`purged_kfold`, applying the specified
    ``embargo`` fraction to avoid look-ahead bias.
    """

    df = pd.read_csv(Path(csv_path))
    strat_cls = STRATEGIES.get(strategy_name)
    if strat_cls is None:
        raise ValueError(f"unknown strategy: {strategy_name}")

    if splits is None and n_splits is not None:
        splits = purged_kfold(len(df), n_splits, embargo)

    results: List[Dict[str, Any]] = []

    if splits is not None:
        for split, (train_idx, test_idx) in enumerate(splits):
            train_df = df.iloc[train_idx].reset_index(drop=True)
            test_df = df.iloc[test_idx].reset_index(drop=True)

            best_params: Dict[str, Any] | None = None
            best_equity = -float("inf")
            best_res: Dict[str, Any] | None = None
            for params in param_grid:
                strat = strat_cls(**params)
                engine = EventDrivenBacktestEngine(
                    {symbol: train_df},
                    [(strategy_name, symbol)],
                    latency=latency,
                    window=window,
                )
                engine.strategies[(strategy_name, symbol)] = strat
                res = engine.run()
                eq = float(res.get("equity", 0.0))
                if eq > best_equity:
                    best_equity = eq
                    best_params = params
                    best_res = res

            strat = strat_cls(**(best_params or {}))
            engine = EventDrivenBacktestEngine(
                {symbol: test_df}, [(strategy_name, symbol)], latency=latency, window=window
            )
            engine.strategies[(strategy_name, symbol)] = strat
            test_res = engine.run()

            rec = {
                "split": split,
                "params": best_params,
                "train_equity": best_equity,
                "test_equity": float(test_res.get("equity", 0.0)),
            }
            if best_res is not None:
                rec["train_sharpe"] = float(best_res.get("sharpe", 0.0))
                rec["train_drawdown"] = float(best_res.get("max_drawdown", 0.0))
            rec["test_sharpe"] = float(test_res.get("sharpe", 0.0))
            rec["test_drawdown"] = float(test_res.get("max_drawdown", 0.0))
            log.info("walk-forward split %s: %s", split, rec)
            results.append(rec)
        return results

    if train_size is None or test_size is None:
        raise ValueError("train_size and test_size must be provided when splits is None")

    start = 0
    split = 0
    while start + train_size + test_size <= len(df):
        train_df = df.iloc[start : start + train_size].reset_index(drop=True)
        test_df = df.iloc[start + train_size : start + train_size + test_size].reset_index(drop=True)

        best_params: Dict[str, Any] | None = None
        best_equity = -float("inf")
        best_res: Dict[str, Any] | None = None
        for params in param_grid:
            strat = strat_cls(**params)
            engine = EventDrivenBacktestEngine(
                {symbol: train_df}, [(strategy_name, symbol)], latency=latency, window=window
            )
            engine.strategies[(strategy_name, symbol)] = strat
            res = engine.run()
            eq = float(res.get("equity", 0.0))
            if eq > best_equity:
                best_equity = eq
                best_params = params
                best_res = res

        strat = strat_cls(**(best_params or {}))
        engine = EventDrivenBacktestEngine(
            {symbol: test_df}, [(strategy_name, symbol)], latency=latency, window=window
        )
        engine.strategies[(strategy_name, symbol)] = strat
        test_res = engine.run()

        rec = {
            "split": split,
            "params": best_params,
            "train_equity": best_equity,
            "test_equity": float(test_res.get("equity", 0.0)),
        }
        if best_res is not None:
            rec["train_sharpe"] = float(best_res.get("sharpe", 0.0))
            rec["train_drawdown"] = float(best_res.get("max_drawdown", 0.0))
        rec["test_sharpe"] = float(test_res.get("sharpe", 0.0))
        rec["test_drawdown"] = float(test_res.get("max_drawdown", 0.0))
        log.info("walk-forward split %s: %s", split, rec)
        results.append(rec)

        start += test_size
        split += 1

    return results

<|MERGE_RESOLUTION|>--- conflicted
+++ resolved
@@ -371,11 +371,7 @@
                 )
                 if self.verbose_fills:
                     log.info(
-<<<<<<< HEAD
                         "Fill %s %s side=%s qty=%.8f price=%.2f rpnl=%.2f",
-=======
-                        "Fill %s %s qty=%.8f price=%s",
->>>>>>> 2805d72a
                         order.strategy,
                         order.symbol,
                         order.side,
