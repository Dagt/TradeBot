"""Event-driven backtesting engine with order queues and slippage models."""

from __future__ import annotations

import heapq
import logging
from dataclasses import dataclass, field
from pathlib import Path
from typing import Any, Dict, Iterable, List, Tuple

import numpy as np
import pandas as pd
import random

from ..risk.manager import RiskManager
from ..risk.portfolio_guard import PortfolioGuard, GuardConfig
from ..risk.service import RiskService
from ..risk.exceptions import StopLossExceeded
from ..strategies import STRATEGIES
from ..data.features import returns, calc_ofi

log = logging.getLogger(__name__)


@dataclass(order=True)
class Order:
    """Representation of a pending order in the backtest queue."""

    execute_index: int
    place_index: int = field(compare=False)
    strategy: str = field(compare=False)
    symbol: str = field(compare=False)
    side: str = field(compare=False)  # "buy" or "sell"
    qty: float = field(compare=False)
    exchange: str = field(default="default", compare=False)
    place_price: float = field(default=0.0, compare=False)
    remaining_qty: float = field(default=0.0, compare=False)
    filled_qty: float = field(default=0.0, compare=False)
    total_cost: float = field(default=0.0, compare=False)
    queue_pos: float = field(default=0.0, compare=False)
    latency: int | None = field(default=None, compare=False)


class SlippageModel:
    """Simple slippage model using volume impact and bid/ask spread.

    The fill price is adjusted by half the bar spread plus an additional
    component proportional to the order size divided by the bar volume.
    It also supports level-2 order book queue modelling by exposing
    :meth:`fill`, which returns the adjusted price, the filled quantity and
    the updated queue position.  A ``spread_mult`` parameter allows stressing
    the bid/ask spread.
    """

    def __init__(
        self,
        volume_impact: float = 0.1,
        spread_mult: float = 1.0,
        ofi_impact: float = 0.0,
    ) -> None:
        self.volume_impact = float(volume_impact)
        self.spread_mult = float(spread_mult)
        self.ofi_impact = float(ofi_impact)

    def adjust(self, side: str, qty: float, price: float, bar: pd.Series) -> float:
        spread = float(bar["high"] - bar["low"]) * self.spread_mult
        vol = float(bar.get("volume", 0.0))
        impact = self.volume_impact * qty / max(vol, 1e-9)
        ofi_val = 0.0
        if "order_flow_imbalance" in bar:
            ofi_val = float(bar["order_flow_imbalance"])
        elif {"bid_qty", "ask_qty"}.issubset(bar.index):
            ofi_val = float(
                calc_ofi(
                    pd.DataFrame([[bar["bid_qty"], bar["ask_qty"]]], columns=["bid_qty", "ask_qty"])
                ).iloc[-1]
            )
        slip = spread / 2 + impact + self.ofi_impact * ofi_val
        return price + slip if side == "buy" else price - slip

    # ------------------------------------------------------------------
    def fill(
        self,
        side: str,
        qty: float,
        price: float,
        bar: pd.Series,
        queue_pos: float = 0.0,
        partial: bool = True,
    ) -> tuple[float, float, float]:
        """Return adjusted price, executed quantity and new queue position.

        Parameters
        ----------
        side: "buy" or "sell".
        qty: remaining order quantity.
        price: base execution price before slippage.
        bar: current market bar with optional L2 fields ``bid_size``/``ask_size``.
        queue_pos: volume ahead in the order book queue.
        partial: whether partial fills are allowed.
        """

        vol_key = "ask_size" if side == "buy" else "bid_size"
        avail = float(bar.get(vol_key, qty))
        eff_avail = max(0.0, avail - queue_pos)
        new_queue = max(0.0, queue_pos - avail)
        if partial:
            fill_qty = min(qty, eff_avail)
        else:
            fill_qty = qty if eff_avail >= qty else 0.0
        adj_price = self.adjust(side, fill_qty, price, bar)
        return adj_price, fill_qty, new_queue


class FeeModel:
    """Very small fee model applying a flat percentage to trade value."""

    def __init__(self, fee: float = 0.0) -> None:
        self.fee = float(fee)

    def calculate(self, cash: float) -> float:
        return abs(cash) * self.fee


@dataclass
class StressConfig:
    """Multipliers to apply stress scenarios to the engine."""

    latency: float = 1.0
    spread: float = 1.0


class EventDrivenBacktestEngine:
    """Backtest engine supporting multiple symbols/strategies and order latency."""

    def __init__(
        self,
        data: Dict[str, pd.DataFrame],
        strategies: Iterable[Tuple[str, str] | Tuple[str, str, str]],
        latency: int = 1,
        window: int = 120,
        slippage: SlippageModel | None = None,
        exchange_configs: Dict[str, Dict[str, float]] | None = None,
        use_l2: bool = False,
        partial_fills: bool = True,
        cancel_unfilled: bool = False,
        stress: StressConfig | None = None,
        seed: int | None = None,
        initial_equity: float = 0.0,
        risk_pct: float = 0.0,
    ) -> None:
        self.data = data
        self.latency = int(latency)
        self.window = int(window)
        self.slippage = slippage
        self.use_l2 = bool(use_l2)
        self.partial_fills = bool(partial_fills)
        self.cancel_unfilled = bool(cancel_unfilled)
        self.stress = stress or StressConfig()

        # Set global random seeds for reproducibility
        self.seed = seed
        if seed is not None:
            np.random.seed(seed)
            random.seed(seed)

        # Apply spread multiplier to slippage model if provided
        if self.slippage and hasattr(self.slippage, "spread_mult"):
            self.slippage.spread_mult *= self.stress.spread

        self.initial_equity = float(initial_equity)
        self._risk_pct = float(risk_pct)

        # Exchange specific configurations
        self.exchange_latency: Dict[str, int] = {}
        self.exchange_fees: Dict[str, FeeModel] = {}
        self.exchange_depth: Dict[str, float] = {}
        exchange_configs = exchange_configs or {}
        for exch, cfg in exchange_configs.items():
            self.exchange_latency[exch] = int(cfg.get("latency", latency))
            self.exchange_fees[exch] = FeeModel(cfg.get("fee", 0.0))
            self.exchange_depth[exch] = float(cfg.get("depth", float("inf")))
        self.default_fee = FeeModel(0.0)
        self.default_depth = float("inf")

        self.strategies: Dict[Tuple[str, str], object] = {}
        self.risk: Dict[Tuple[str, str], RiskService] = {}
        self.strategy_exchange: Dict[Tuple[str, str], str] = {}
        for strat_info in strategies:
            if len(strat_info) == 2:
                strat_name, symbol = strat_info  # type: ignore[misc]
                exchange = "default"
            else:
                strat_name, symbol, exchange = strat_info  # type: ignore[misc]
            strat_cls = STRATEGIES.get(strat_name)
            if strat_cls is None:
                raise ValueError(f"unknown strategy: {strat_name}")
            key = (strat_name, symbol)
            self.strategies[key] = strat_cls()
            rm = RiskManager(
                risk_pct=self._risk_pct,
            )
            guard = PortfolioGuard(GuardConfig(venue=exchange))
            self.risk[key] = RiskService(rm, guard)
            self.strategy_exchange[key] = exchange

    # ------------------------------------------------------------------
    def run(self) -> dict:
        """Execute the backtest and return summary results.

        Notes
        -----
        The reported Sharpe ratio is annualised assuming daily bars
        (252 trading days per year). If using a different bar frequency,
        adjust the square root factor accordingly.
        """
        max_len = max(len(df) for df in self.data.values())
        log.info(
            "Ejecutando backtest con %d estrategias y %d barras",
            len(self.strategies),
            max_len,
        )

        cash = self.initial_equity
        equity = cash
        fills: List[tuple] = []
        order_queue: List[Order] = []
        orders: List[Order] = []
        slippage_total = 0.0
        funding_total = 0.0
        equity_curve: List[float] = []
        mtm = sum(
            svc.rm.pos.qty * self.data[sym]["close"].iloc[0]
            for (strat, sym), svc in self.risk.items()
            if not self.data[sym].empty
        )
<<<<<<< HEAD
        equity = cash + mtm
        equity_curve.append(equity)
=======
        equity_curve.append(cash + mtm)
>>>>>>> 1bc09db3
        last_index = max_len - 1

        for i in range(max_len):
            if i and i % 1000 == 0:
                log.info("Progreso: %d/%d barras", i, max_len)
            # Actualiza límites por correlación/covarianza con retornos recientes
            if i >= self.window:
                returns_dict: Dict[str, List[float]] = {}
                for sym, df_sym in self.data.items():
                    window_df_sym = df_sym.iloc[i - self.window : i]
                    rets = returns(window_df_sym).dropna().tolist()
                    if rets:
                        returns_dict[sym] = rets
                if returns_dict:
                    corr_pairs: Dict[tuple[str, str], float] = {}
                    if len(returns_dict) > 1:
                        rets_df = pd.DataFrame(returns_dict)
                        cols = list(rets_df.columns)
                        for a_idx in range(len(cols)):
                            for b_idx in range(a_idx + 1, len(cols)):
                                a = cols[a_idx]
                                b = cols[b_idx]
                                corr = rets_df[a].corr(rets_df[b])
                                if not pd.isna(corr):
                                    corr_pairs[(a, b)] = float(corr)
                    any_rm = next(iter(self.risk.values()))
                    cov_matrix = any_rm.rm.covariance_matrix(returns_dict)
                    for svc in self.risk.values():
                        if corr_pairs:
                            svc.rm.update_correlation(corr_pairs, 0.8)
                        svc.rm.update_covariance(cov_matrix, 0.8)
            # Execute queued orders for this index
            while order_queue and order_queue[0].execute_index <= i:
                order = heapq.heappop(order_queue)
                df = self.data[order.symbol]
                if i >= len(df):
                    continue
                bar = df.iloc[i]
                vol_key = "ask_size" if order.side == "buy" else "bid_size"
                if self.use_l2:
                    depth = self.exchange_depth.get(order.exchange, self.default_depth)
                    order.queue_pos = min(
                        order.queue_pos + float(bar.get(vol_key, 0.0)), depth
                    )
                if "bid" in bar and "ask" in bar:
                    price = float(bar["ask"] if order.side == "buy" else bar["bid"])
                else:
                    price = float(bar["close"])

                if self.slippage:
                    price, fill_qty, order.queue_pos = self.slippage.fill(
                        order.side,
                        order.remaining_qty,
                        price,
                        bar,
                        order.queue_pos,
                        self.partial_fills,
                    )
                else:
                    avail = float(bar.get(vol_key, order.remaining_qty))
                    if self.use_l2:
                        eff_avail = max(0.0, avail - order.queue_pos)
                        order.queue_pos = max(0.0, order.queue_pos - avail)
                    else:
                        eff_avail = avail
                        order.queue_pos = 0.0
                    if self.partial_fills:
                        fill_qty = min(order.remaining_qty, eff_avail)
                    else:
                        fill_qty = (
                            order.remaining_qty
                            if eff_avail >= order.remaining_qty
                            else 0.0
                        )

                if fill_qty <= 0:
                    if not self.cancel_unfilled:
                        order.execute_index = i + 1
                        heapq.heappush(order_queue, order)
                    continue

                slip = (
                    price - order.place_price
                    if order.side == "buy"
                    else order.place_price - price
                )
                slippage_total += slip * fill_qty

                trade_value = fill_qty * price
                fee_model = self.exchange_fees.get(order.exchange, self.default_fee)
                fee = fee_model.calculate(trade_value)
                if order.side == "buy":
                    cash -= trade_value + fee
                else:
                    cash += trade_value - fee
                svc = self.risk[(order.strategy, order.symbol)]
                svc.on_fill(order.symbol, order.side, fill_qty)
                order.filled_qty += fill_qty
                order.remaining_qty -= fill_qty
                order.total_cost += price * fill_qty
                if order.remaining_qty <= 1e-9:
                    if order.latency is None:
                        order.latency = i - order.place_index
                    svc.rm.complete_order()
                fills.append(
                    (
                        bar.get("timestamp", i),
                        price,
                        fill_qty,
                        order.strategy,
                        order.symbol,
                        order.exchange,
                    )
                )
                if order.remaining_qty > 1e-9 and not self.cancel_unfilled:
                    order.execute_index = i + 1
                    heapq.heappush(order_queue, order)

            mtm = sum(
                svc.rm.pos.qty * self.data[sym]["close"].iloc[i]
                for (strat, sym), svc in self.risk.items()
                if i < len(self.data[sym])
            )
            equity = cash + mtm
            if equity <= 0:
                log.warning(
                    "Equity depleted at bar %d; stopping backtest", i
                )
                equity_curve.append(equity)
                last_index = i
                break

            # Generate new orders from strategies
            for (strat_name, symbol), strat in self.strategies.items():
                df = self.data[symbol]
                if i < self.window or i >= len(df):
                    continue
                window_df = df.iloc[i - self.window : i]
                sig = strat.on_bar({"window": window_df})
                if sig is None or sig.side == "flat":
                    continue
                svc = self.risk[(strat_name, symbol)]
                place_price = float(df["close"].iloc[i])
                svc.mark_price(symbol, place_price)
                rets = returns(window_df).dropna()
                symbol_vol = float(rets.std()) if not rets.empty else 0.0
                if equity <= 0:
                    continue
                allowed, _reason, delta = svc.check_order(
                    symbol,
                    sig.side,
                    equity,
                    place_price,
                    strength=sig.strength,
                    symbol_vol=symbol_vol,
                    corr_threshold=0.8,
                )
                if not allowed or abs(delta) < 1e-9:
                    continue
                side = "buy" if delta > 0 else "sell"
                qty = abs(delta)
                notional = qty * place_price
                if not svc.rm.register_order(notional):
                    continue
                exchange = self.strategy_exchange[(strat_name, symbol)]
                base_latency = self.exchange_latency.get(exchange, self.latency)
                exec_index = i + int(base_latency * self.stress.latency)
                queue_pos = 0.0
                if self.use_l2:
                    vol_key = "ask_size" if side == "buy" else "bid_size"
                    depth = self.exchange_depth.get(exchange, self.default_depth)
                    queue_pos = min(float(df.iloc[i].get(vol_key, 0.0)), depth)
                order = Order(
                    exec_index,
                    i,
                    strat_name,
                    symbol,
                    side,
                    qty,
                    exchange,
                    place_price,
                    qty,
                    0.0,
                    0.0,
                    queue_pos,
                )
                orders.append(order)
                heapq.heappush(order_queue, order)

            # ------------------------------------------------------------------
            # Apply funding payments after processing the bar
            for (strat_name, symbol), svc in self.risk.items():
                df = self.data[symbol]
                if i >= len(df):
                    continue
                bar = df.iloc[i]
                rate = float(bar.get("funding_rate", 0.0))
                if rate:
                    price = float(bar.get("close", 0.0))
                    pos = svc.rm.pos.qty
                    funding_cash = pos * price * rate
                    cash -= funding_cash
                    funding_total += funding_cash

            # Re-check risk limits after funding adjustments
            for (strat_name, symbol), svc in self.risk.items():
                df = self.data[symbol]
                if i >= len(df):
                    continue
                current_price = float(df["close"].iloc[i])
                svc.mark_price(symbol, current_price)
                try:
                    svc.rm.check_limits(current_price)
                except StopLossExceeded:
                    delta = -svc.rm.pos.qty
                    if abs(delta) > 1e-9:
                        side = "buy" if delta > 0 else "sell"
                        qty = abs(delta)
                        exchange = self.strategy_exchange[(strat_name, symbol)]
                        base_latency = self.exchange_latency.get(
                            exchange, self.latency
                        )
                        exec_index = i + int(base_latency * self.stress.latency)
                        order = Order(
                            exec_index,
                            i,
                            strat_name,
                            symbol,
                            side,
                            qty,
                            exchange,
                            current_price,
                            qty,
                            0.0,
                            0.0,
                            0.0,
                        )
                        orders.append(order)
                        heapq.heappush(order_queue, order)

            # Track equity after processing each bar
            mtm = sum(
                svc.rm.pos.qty * self.data[sym]["close"].iloc[i]
                for (strat, sym), svc in self.risk.items()
                if i < len(self.data[sym])
            )
            equity = cash + mtm
            equity_curve.append(equity)

            if i == max_len - 1:
                last_index = i
                break

        # Liquidate remaining positions
        for (strat_name, symbol), svc in self.risk.items():
            pos = svc.rm.pos.qty
            if abs(pos) > 1e-9:
                df = self.data[symbol]
                price_idx = min(last_index, len(df) - 1)
                last_price = float(df["close"].iloc[price_idx])
                cash += pos * last_price
                svc.rm.set_position(0.0)

        equity = cash
        # Update final equity in the curve without duplicating the last value
        equity_curve[-1] = equity

        equity_series = pd.Series(equity_curve)
        # Compute annualised Sharpe ratio from equity changes assuming daily bars
        rets = equity_series.diff().dropna()
        sharpe = (
            float((rets.mean() / rets.std()) * np.sqrt(252))
            if not rets.empty and rets.std()
            else 0.0
        )
        # Maximum drawdown from the equity curve
        running_max = equity_series.cummax()
        drawdown = (equity_series - running_max) / running_max.clip(lower=1e-9)
        max_drawdown = -float(drawdown.min()) if not drawdown.empty else 0.0
        max_drawdown = min(max_drawdown, 1.0)

        pnl = equity_curve[-1] - self.initial_equity

        orders_summary = [
            {
                "strategy": o.strategy,
                "symbol": o.symbol,
                "side": o.side,
                "qty": o.qty,
                "filled": o.filled_qty,
                "place_price": o.place_price,
                "avg_price": o.total_cost / o.filled_qty if o.filled_qty else 0.0,
                "exchange": o.exchange,
                "latency": o.latency,
            }
            for o in orders
        ]

        result = {
            "equity": equity_curve[-1],
            "pnl": pnl,
            "fills": fills,
            "orders": orders_summary,
            "slippage": slippage_total,
            "funding": funding_total,
            "sharpe": sharpe,
            "max_drawdown": max_drawdown,
            "equity_curve": equity_curve,
        }
        log.info(
            "Backtest finalizado: equity %.2f, pnl %.2f, fills %d, drawdown %.2f%%",
            result["equity"],
            result["pnl"],
            len(result["fills"]),
            result["max_drawdown"] * 100,
        )
        return result


def run_backtest_csv(
    csv_paths: Dict[str, str],
    strategies: Iterable[Tuple[str, str]],
    latency: int = 1,
    window: int = 120,
    slippage: SlippageModel | None = None,
    exchange_configs: Dict[str, Dict[str, float]] | None = None,
    use_l2: bool = False,
    partial_fills: bool = True,
    cancel_unfilled: bool = False,
    stress: StressConfig | None = None,
    seed: int | None = None,
    risk_pct: float = 0.0,
    initial_equity: float = 0.0,
) -> dict:
    """Convenience wrapper to run the engine from CSV files."""

    data = {sym: pd.read_csv(Path(path)) for sym, path in csv_paths.items()}
    engine = EventDrivenBacktestEngine(
        data,
        strategies,
        latency=latency,
        window=window,
        slippage=slippage,
        exchange_configs=exchange_configs,
        use_l2=use_l2,
        partial_fills=partial_fills,
        cancel_unfilled=cancel_unfilled,
        stress=stress,
        seed=seed,
        risk_pct=risk_pct,
        initial_equity=initial_equity,
    )
    return engine.run()


from ..experiments.mlflow_utils import log_backtest_metrics, start_run


def run_backtest_mlflow(
    csv_paths: Dict[str, str],
    strategies: Iterable[Tuple[str, str]],
    latency: int = 1,
    window: int = 120,
    slippage: SlippageModel | None = None,
    exchange_configs: Dict[str, Dict[str, float]] | None = None,
    use_l2: bool = False,
    partial_fills: bool = True,
    cancel_unfilled: bool = False,
    run_name: str = "backtest",
    params: Dict[str, Any] | None = None,
    stress: StressConfig | None = None,
    seed: int | None = None,
    experiment: str = "backtest",
    risk_pct: float = 0.0,
    initial_equity: float = 0.0,
) -> dict:
    """Run the backtest and log results to an MLflow run.

    Parameters
    ----------
    csv_paths: mapping of symbol to CSV path.
    strategies: iterable of ``(strategy_name, symbol)`` pairs.
    latency, window, slippage: same as :func:`run_backtest_csv`.
    run_name: optional MLflow run name.
    params: extra parameters to log to MLflow.
    experiment: MLflow experiment name.
    """

    param_log = {"latency": latency, "window": window}
    if params:
        param_log.update(params)
    with start_run(experiment, run_name=run_name, params=param_log):
        result = run_backtest_csv(
            csv_paths,
            strategies,
            latency=latency,
            window=window,
            slippage=slippage,
            exchange_configs=exchange_configs,
            use_l2=use_l2,
            partial_fills=partial_fills,
            cancel_unfilled=cancel_unfilled,
            stress=stress,
            seed=seed,
            risk_pct=risk_pct,
            initial_equity=initial_equity,
        )
        log_backtest_metrics(result)
        return result


def optimize_strategy_optuna(
    csv_path: str,
    symbol: str,
    strategy_name: str,
    param_space: Dict[str, Dict[str, Any]],
    n_trials: int = 20,
    latency: int = 1,
    window: int = 120,
) -> "optuna.study.Study":
    """Optimize strategy hyperparameters using Optuna.

    Parameters
    ----------
    csv_path: path to the CSV data for the symbol.
    symbol: market symbol (e.g. ``"BTC/USDT"``).
    strategy_name: name of the strategy present in ``STRATEGIES``.
    param_space: mapping of parameter names to Optuna suggestion
        dictionaries. Each value must specify ``type`` (``"int"`` or
        ``"float"``) and ``low``/``high`` bounds.
    n_trials: number of optimization trials.
    latency, window: engine parameters.
    """

    import optuna  # type: ignore

    df = pd.read_csv(Path(csv_path))
    strat_cls = STRATEGIES.get(strategy_name)
    if strat_cls is None:
        raise ValueError(f"unknown strategy: {strategy_name}")

    def objective(trial: "optuna.trial.Trial") -> float:
        params: Dict[str, Any] = {}
        for name, space in param_space.items():
            t = space.get("type")
            low, high = space.get("low"), space.get("high")
            if t == "int":
                params[name] = trial.suggest_int(name, int(low), int(high))
            elif t == "float":
                params[name] = trial.suggest_float(name, float(low), float(high))
            else:
                raise ValueError(f"unsupported param type: {t}")

        strat = strat_cls(**params)
        engine = EventDrivenBacktestEngine(
            {symbol: df}, [(strategy_name, symbol)], latency=latency, window=window
        )
        engine.strategies[(strategy_name, symbol)] = strat
        res = engine.run()
        return float(res.get("equity", 0.0))

    study = optuna.create_study(direction="maximize")
    study.optimize(objective, n_trials=n_trials)
    return study


def purged_kfold(
    n_samples: int, n_splits: int, embargo: float = 0.0
) -> List[Tuple[List[int], List[int]]]:
    """Generate K-fold partitions with an embargo to avoid look-ahead bias.

    Parameters
    ----------
    n_samples: int
        Total number of observations to split.
    n_splits: int
        Number of folds.
    embargo: float, optional
        Fraction of ``n_samples`` to exclude on each side of the test split
        from the training set.  For example ``embargo=0.01`` will remove 1 % of
        samples before and after the test window.

    Returns
    -------
    list of tuple
        Each tuple contains the training indices and the testing indices for
        the fold.
    """

    if n_splits < 2:
        raise ValueError("n_splits must be at least 2")

    indices = list(range(n_samples))
    fold_sizes = [n_samples // n_splits] * n_splits
    for i in range(n_samples % n_splits):
        fold_sizes[i] += 1

    embargo_size = int(n_samples * embargo)
    current = 0
    folds: List[Tuple[List[int], List[int]]] = []
    for fold_size in fold_sizes:
        start, stop = current, current + fold_size
        test_idx = indices[start:stop]
        train_idx: List[int] = []
        left_end = max(0, start - embargo_size)
        if left_end > 0:
            train_idx.extend(indices[:left_end])
        right_start = min(n_samples, stop + embargo_size)
        if right_start < n_samples:
            train_idx.extend(indices[right_start:])
        folds.append((train_idx, test_idx))
        current = stop
    return folds


def walk_forward_optimize(
    csv_path: str,
    symbol: str,
    strategy_name: str,
    param_grid: List[Dict[str, Any]],
    train_size: int | None = None,
    test_size: int | None = None,
    latency: int = 1,
    window: int = 120,
    *,
    splits: List[Tuple[List[int], List[int]]] | None = None,
    n_splits: int | None = None,
    embargo: float = 0.0,
) -> List[Dict[str, Any]]:
    """Perform a simple walk-forward optimization.

    Two modes are supported.  By default the function performs sequential
    walk-forward splits using ``train_size`` and ``test_size`` windows.  When
    ``splits`` or ``n_splits`` is provided the optimisation runs on the
    partitions returned by :func:`purged_kfold`, applying the specified
    ``embargo`` fraction to avoid look-ahead bias.
    """

    df = pd.read_csv(Path(csv_path))
    strat_cls = STRATEGIES.get(strategy_name)
    if strat_cls is None:
        raise ValueError(f"unknown strategy: {strategy_name}")

    if splits is None and n_splits is not None:
        splits = purged_kfold(len(df), n_splits, embargo)

    results: List[Dict[str, Any]] = []

    if splits is not None:
        for split, (train_idx, test_idx) in enumerate(splits):
            train_df = df.iloc[train_idx].reset_index(drop=True)
            test_df = df.iloc[test_idx].reset_index(drop=True)

            best_params: Dict[str, Any] | None = None
            best_equity = -float("inf")
            best_res: Dict[str, Any] | None = None
            for params in param_grid:
                strat = strat_cls(**params)
                engine = EventDrivenBacktestEngine(
                    {symbol: train_df},
                    [(strategy_name, symbol)],
                    latency=latency,
                    window=window,
                )
                engine.strategies[(strategy_name, symbol)] = strat
                res = engine.run()
                eq = float(res.get("equity", 0.0))
                if eq > best_equity:
                    best_equity = eq
                    best_params = params
                    best_res = res

            strat = strat_cls(**(best_params or {}))
            engine = EventDrivenBacktestEngine(
                {symbol: test_df}, [(strategy_name, symbol)], latency=latency, window=window
            )
            engine.strategies[(strategy_name, symbol)] = strat
            test_res = engine.run()

            rec = {
                "split": split,
                "params": best_params,
                "train_equity": best_equity,
                "test_equity": float(test_res.get("equity", 0.0)),
            }
            if best_res is not None:
                rec["train_sharpe"] = float(best_res.get("sharpe", 0.0))
                rec["train_drawdown"] = float(best_res.get("max_drawdown", 0.0))
            rec["test_sharpe"] = float(test_res.get("sharpe", 0.0))
            rec["test_drawdown"] = float(test_res.get("max_drawdown", 0.0))
            log.info("walk-forward split %s: %s", split, rec)
            results.append(rec)
        return results

    if train_size is None or test_size is None:
        raise ValueError("train_size and test_size must be provided when splits is None")

    start = 0
    split = 0
    while start + train_size + test_size <= len(df):
        train_df = df.iloc[start : start + train_size].reset_index(drop=True)
        test_df = df.iloc[start + train_size : start + train_size + test_size].reset_index(drop=True)

        best_params: Dict[str, Any] | None = None
        best_equity = -float("inf")
        best_res: Dict[str, Any] | None = None
        for params in param_grid:
            strat = strat_cls(**params)
            engine = EventDrivenBacktestEngine(
                {symbol: train_df}, [(strategy_name, symbol)], latency=latency, window=window
            )
            engine.strategies[(strategy_name, symbol)] = strat
            res = engine.run()
            eq = float(res.get("equity", 0.0))
            if eq > best_equity:
                best_equity = eq
                best_params = params
                best_res = res

        strat = strat_cls(**(best_params or {}))
        engine = EventDrivenBacktestEngine(
            {symbol: test_df}, [(strategy_name, symbol)], latency=latency, window=window
        )
        engine.strategies[(strategy_name, symbol)] = strat
        test_res = engine.run()

        rec = {
            "split": split,
            "params": best_params,
            "train_equity": best_equity,
            "test_equity": float(test_res.get("equity", 0.0)),
        }
        if best_res is not None:
            rec["train_sharpe"] = float(best_res.get("sharpe", 0.0))
            rec["train_drawdown"] = float(best_res.get("max_drawdown", 0.0))
        rec["test_sharpe"] = float(test_res.get("sharpe", 0.0))
        rec["test_drawdown"] = float(test_res.get("max_drawdown", 0.0))
        log.info("walk-forward split %s: %s", split, rec)
        results.append(rec)

        start += test_size
        split += 1

    return results

<|MERGE_RESOLUTION|>--- conflicted
+++ resolved
@@ -234,12 +234,8 @@
             for (strat, sym), svc in self.risk.items()
             if not self.data[sym].empty
         )
-<<<<<<< HEAD
         equity = cash + mtm
         equity_curve.append(equity)
-=======
-        equity_curve.append(cash + mtm)
->>>>>>> 1bc09db3
         last_index = max_len - 1
 
         for i in range(max_len):
