"""Event-driven backtesting engine with order queues and slippage models."""

from __future__ import annotations

import heapq
import logging
from dataclasses import dataclass, field
from pathlib import Path
from typing import Any, Dict, Iterable, List, Tuple
from collections.abc import Mapping

import numpy as np
import pandas as pd
import random
import math

from ..risk.portfolio_guard import PortfolioGuard, GuardConfig
from ..risk.service import RiskService
from ..core.account import Account as CoreAccount
from ..risk.exceptions import StopLossExceeded
from ..strategies import STRATEGIES
from ..data.features import returns, calc_ofi

log = logging.getLogger(__name__)

# Minimum quantity to record a fill. Fills below this threshold are ignored.
MIN_FILL_QTY = 1e-3
# Minimum absolute order quantity. Orders below this are discarded.
MIN_ORDER_QTY = 1e-9


def _validate_risk_pct(value: float) -> float:
    """Ensure ``risk_pct`` is a fraction in [0, 1].

    Values from 1 to 100 are interpreted as percentages and converted by
    dividing by 100. For example, a value of ``1`` becomes ``0.01`` (1 %).
    Values outside ``0``–``100`` raise a :class:`ValueError`.
    """

    val = float(value)
    if val < 0:
        raise ValueError("risk_pct must be non-negative")
    if val > 100:
        raise ValueError("risk_pct must be between 0 and 100")
    if val >= 1:
        return val / 100
    return val


@dataclass(order=True)
class Order:
    """Representation of a pending order in the backtest queue."""

    execute_index: int
    order_id: int = field(compare=False)
    place_index: int = field(compare=False)
    strategy: str = field(compare=False)
    symbol: str = field(compare=False)
    side: str = field(compare=False)  # "buy" or "sell"
    qty: float = field(compare=False)
    exchange: str = field(default="default", compare=False)
    place_price: float = field(default=0.0, compare=False)
    limit_price: float | None = field(default=None, compare=False)
    remaining_qty: float = field(default=0.0, compare=False)
    filled_qty: float = field(default=0.0, compare=False)
    total_cost: float = field(default=0.0, compare=False)
    queue_pos: float = field(default=0.0, compare=False)
    latency: int | None = field(default=None, compare=False)
    post_only: bool = field(default=False, compare=False)
    trailing_pct: float | None = field(default=None, compare=False)


class SlippageModel:
    """Simple slippage model using volume impact and bid/ask spread.

    The fill price is adjusted by half the bar spread plus an additional
    component proportional to the order size divided by the bar volume.
    It also supports level-2 order book queue modelling by exposing
    :meth:`fill`, which returns the adjusted price, the filled quantity and
    the updated queue position.  A ``spread_mult`` parameter allows stressing
    the bid/ask spread.

    Parameters
    ----------
    volume_impact: float, default ``0.1``
        Impact factor relative to bar volume.
    spread_mult: float, default ``1.0``
        Multiplier applied to the computed spread.
    ofi_impact: float, default ``0.0``
        Weight applied to the order flow imbalance term.
    source: {"bba", "fixed_spread"}, default ``"bba"``
        Source for the base spread. ``"bba"`` uses best bid/ask columns when
        available and falls back to ``base_spread`` when they are missing or
        contain ``NaN`` values. ``"fixed_spread"`` always uses ``base_spread``.
    base_spread: float, default ``0.0``
        Fallback spread (absolute price difference) used when bid/ask columns
        are absent, ``NaN`` or when ``source`` is ``"fixed_spread"``.
    """

    def __init__(
        self,
        volume_impact: float = 0.1,
        spread_mult: float = 1.0,
        ofi_impact: float = 0.0,
        source: str = "bba",
        base_spread: float = 0.0,
        pct: float = 0.0001,
    ) -> None:
        self.volume_impact = float(volume_impact)
        self.spread_mult = float(spread_mult)
        self.ofi_impact = float(ofi_impact)
        source = source.lower()
        if source not in {"bba", "fixed_spread"}:
            raise ValueError("source must be 'bba' or 'fixed_spread'")
        self.source = source
        self.base_spread = float(base_spread)
        self.pct = float(pct)

    def adjust(
        self,
        side: str,
        qty: float,
        price: float,
        bar: Mapping[str, float] | pd.Series,
    ) -> float:
        if self.source == "bba":
            bid = bar.get("bid") or bar.get("bid_px") or bar.get("bid_price")
            ask = bar.get("ask") or bar.get("ask_px") or bar.get("ask_price")
            if bid is not None and ask is not None:
                bid = float(bid)
                ask = float(ask)
                if not (math.isnan(bid) or math.isnan(ask)):
                    spread = ask - bid
                else:
                    spread = self.base_spread
            else:
                spread = self.base_spread
        else:
            spread = self.base_spread
        spread *= self.spread_mult
        vol = float(bar.get("volume", 0.0))
        impact = self.volume_impact * qty / max(vol, 1e-9)
        ofi_val = 0.0
        if "order_flow_imbalance" in bar:
            ofi_val = float(bar["order_flow_imbalance"])
        elif {"bid_qty", "ask_qty"}.issubset(getattr(bar, "keys", lambda: [])()):
            ofi_val = float(
                calc_ofi(
                    pd.DataFrame(
                        [[bar["bid_qty"], bar["ask_qty"]]],
                        columns=["bid_qty", "ask_qty"],
                    )
                ).iloc[-1]
            )
        slip = spread / 2 + impact + self.ofi_impact * ofi_val + price * self.pct
        return price + slip if side == "buy" else price - slip

    # ------------------------------------------------------------------
    def fill(
        self,
        side: str,
        qty: float,
        price: float,
        bar: Mapping[str, float] | pd.Series,
        queue_pos: float = 0.0,
        partial: bool = True,
    ) -> tuple[float, float, float]:
        """Return adjusted price, executed quantity and new queue position.

        Parameters
        ----------
        side: "buy" or "sell".
        qty: remaining order quantity.
        price: base execution price before slippage.
        bar: current market bar with optional L2 fields ``bid_size``/``ask_size``.
        queue_pos: volume ahead in the order book queue.
        partial: whether partial fills are allowed.
        """

        vol_key = "ask_size" if side == "buy" else "bid_size"
        avail = float(bar.get(vol_key, qty))
        eff_avail = max(0.0, avail - queue_pos)
        new_queue = max(0.0, queue_pos - avail)
        if partial:
            fill_qty = min(qty, eff_avail)
        else:
            fill_qty = qty if eff_avail >= qty else 0.0
        adj_price = self.adjust(side, fill_qty, price, bar)
        return adj_price, fill_qty, new_queue


class FeeModel:
    """Fee model with distinct maker/taker percentages in basis points."""

    def __init__(
        self, maker_fee_bps: float = 0.0, taker_fee_bps: float | None = None
    ) -> None:
        self.maker_fee = float(maker_fee_bps) / 10000.0
        taker = maker_fee_bps if taker_fee_bps is None else taker_fee_bps
        self.taker_fee = float(taker) / 10000.0

    def calculate(self, cash: float, maker: bool = False) -> float:
        rate = self.maker_fee if maker else self.taker_fee
        return abs(cash) * rate


@dataclass
class StressConfig:
    """Multipliers to apply stress scenarios to the engine."""

    latency: float = 1.0
    spread: float = 1.0


class EventDrivenBacktestEngine:
    """Backtest engine supporting multiple symbols/strategies and order latency.

    Fills with quantity below ``min_fill_qty`` (defaults to
    ``MIN_FILL_QTY`` = ``1e-3``) are ignored to avoid recording irrelevant
    residuals.
    """

    def __init__(
        self,
        data: Dict[str, pd.DataFrame],
        strategies: Iterable[Tuple[str, str] | Tuple[str, str, str]],
        latency: int = 1,
        window: int = 120,
        slippage: SlippageModel | None = None,
        fee_bps: float = 10.0,
        slippage_bps: float = 0.0,
        exchange_configs: Dict[str, Dict[str, float]] | None = None,
        use_l2: bool = False,
        partial_fills: bool = True,
        cancel_unfilled: bool = False,
        stress: StressConfig | None = None,
        seed: int | None = None,
        initial_equity: float = 1000.0,
        risk_pct: float = 0.0,
        risk_per_trade: float = 0.1,
        verbose_fills: bool = False,
        min_fill_qty: float = MIN_FILL_QTY,
        min_order_qty: float = MIN_ORDER_QTY,
    ) -> None:
        self.data = data
        self.latency = int(latency)
        self.window = int(window)
        self.slippage = slippage
        self.fee_bps = float(fee_bps)
        self.slippage_bps = float(slippage_bps)
        if self.slippage is None:
            self.slippage = SlippageModel(
                volume_impact=0.0, pct=self.slippage_bps / 10000.0
            )
        else:
            self.slippage.pct = self.slippage_bps / 10000.0
        self.use_l2 = bool(use_l2)
        self.partial_fills = bool(partial_fills)
        self.cancel_unfilled = bool(cancel_unfilled)
        self.stress = stress or StressConfig()
        self.verbose_fills = bool(verbose_fills)
        self.min_fill_qty = float(min_fill_qty)
        self.min_order_qty = float(min_order_qty)

        # Set global random seeds for reproducibility
        self.seed = seed
        if seed is not None:
            np.random.seed(seed)
            random.seed(seed)

        # Apply spread multiplier to slippage model if provided
        if self.slippage and hasattr(self.slippage, "spread_mult"):
            self.slippage.spread_mult *= self.stress.spread

        self.initial_equity = float(initial_equity)
        self._risk_pct = _validate_risk_pct(risk_pct)
        self.risk_per_trade = float(risk_per_trade)

        # Exchange specific configurations
        self.exchange_latency: Dict[str, int] = {}
        self.exchange_fees: Dict[str, FeeModel] = {}
        self.exchange_depth: Dict[str, float] = {}
        self.exchange_mode: Dict[str, str] = {}
        self.exchange_tick_size: Dict[str, float] = {}
        self.exchange_min_fill_qty: Dict[str, float] = {}
        exchange_configs = exchange_configs or {}
        default_maker_bps = self.fee_bps
        default_taker_bps = self.fee_bps
        for exch, cfg in exchange_configs.items():
            self.exchange_latency[exch] = int(cfg.get("latency", latency))
            maker_bps = float(cfg.get("maker_fee_bps", default_maker_bps))
            taker_bps = float(
                cfg.get("taker_fee_bps", cfg.get("maker_fee_bps", default_taker_bps))
            )
            self.exchange_fees[exch] = FeeModel(maker_bps, taker_bps)
            self.exchange_depth[exch] = float(cfg.get("depth", float("inf")))
            self.exchange_tick_size[exch] = float(cfg.get("tick_size", 0.0))
            self.exchange_min_fill_qty[exch] = float(
                cfg.get("min_fill_qty", self.min_fill_qty)
            )
            market_type = cfg.get("market_type")
            if market_type is None:
                if exch.endswith("_spot"):
                    market_type = "spot"
                elif exch.endswith("_futures") or exch.endswith("_perp"):
                    market_type = "perp"
                else:
                    # Default to perpetual markets when the type cannot be inferred
                    market_type = "perp"
            self.exchange_mode[exch] = str(market_type)
        # Auto-derive market type for exchanges without explicit configs
        for strat_info in strategies:
            if len(strat_info) == 2:
                exchange = "default"
            else:
                exchange = strat_info[2]
            if exchange not in self.exchange_mode:
                self.exchange_mode[exchange] = (
                    "spot" if exchange.endswith("_spot") else "perp"
                )
        self.default_fee = FeeModel(default_maker_bps, default_taker_bps)
        self.default_depth = float("inf")

        self.strategies: Dict[Tuple[str, str], object] = {}
        self.risk: Dict[Tuple[str, str], RiskService] = {}
        self.strategy_exchange: Dict[Tuple[str, str], str] = {}
        for strat_info in strategies:
            if len(strat_info) == 2:
                strat_name, symbol = strat_info  # type: ignore[misc]
                exchange = "default"
            else:
                strat_name, symbol, exchange = strat_info  # type: ignore[misc]
            strat_cls = STRATEGIES.get(strat_name)
            if strat_cls is None:
                raise ValueError(f"unknown strategy: {strat_name}")
            key = (strat_name, symbol)
            allow_short = self.exchange_mode.get(exchange, "perp") != "spot"
            guard = PortfolioGuard(GuardConfig(venue=exchange))
            account = CoreAccount(float("inf"), cash=self.initial_equity)
            svc = RiskService(
                guard,
                account=account,
                risk_per_trade=self.risk_per_trade,
                risk_pct=self._risk_pct,
            )
            svc.rm.allow_short = allow_short
            svc.rm.min_order_qty = self.min_order_qty
            self.risk[key] = svc
            self.strategy_exchange[key] = exchange
            self.strategies[key] = strat_cls(risk_service=svc)

        # Internal flag to avoid repeated on_bar calls per bar index
        self._last_on_bar_i: int = -1

    # ------------------------------------------------------------------
    def run(self, fills_csv: str | None = None) -> dict:
        """Execute the backtest and return summary results.

        Volatility per symbol is no longer precomputed; any strategy or risk
        component requiring it should derive the necessary metrics from price
        data directly.

        Notes
        -----
        The reported Sharpe ratio is annualised assuming daily bars
        (252 trading days per year). If using a different bar frequency,
        adjust the square root factor accordingly.
        """
        max_len = max(len(df) for df in self.data.values())
        log.info(
            "Ejecutando backtest con %d estrategias y %d barras",
            len(self.strategies),
            max_len,
        )

        cash = self.initial_equity
        equity = cash

        def sync_cash() -> None:
            for svc in self.risk.values():
                svc.account.cash = cash

        sync_cash()
        collect_fills = bool(fills_csv or self.verbose_fills)
        fills: List[tuple] = [] if collect_fills else []
        order_queue: List[Order] = []
        orders: List[Order] = []
        position_levels: Dict[Tuple[str, str], Dict[str, Any]] = {}
        slippage_total = 0.0
        funding_total = 0.0
        fill_count = 0
        realized_pnl_total = 0.0
        equity_curve: List[float] = []
        data_arrays = {
            sym: {col: df[col].to_numpy() for col in df.columns}
            for sym, df in self.data.items()
        }
        data_lengths = {sym: len(df) for sym, df in self.data.items()}

        order_seq = 0

        mtm = sum(
            svc.account.current_exposure(sym)[0] * data_arrays[sym]["close"][0]
            for (strat, sym), svc in self.risk.items()
            if data_lengths[sym] > 0
        )
        equity = cash + mtm
        equity_curve.append(equity)
        last_index = max_len - 1

        returns_df = pd.DataFrame(index=range(max_len)) if len(self.risk) > 1 else None
        rolling_corr = None
        rolling_cov = None
        if returns_df is not None:
            for sym, df_sym in self.data.items():
                returns_df[sym] = returns(df_sym).reset_index(drop=True)
            rolling_corr = returns_df.rolling(self.window).corr()
            rolling_cov = returns_df.rolling(self.window).cov()

        self._last_on_bar_i = -1

        for i in range(max_len):
            if i and i % 500 == 0:
                log.info("Progreso: %d/%d barras", i, max_len)
            # Actualiza límites por correlación/covarianza con retornos recientes
            if (
                returns_df is not None
                and rolling_corr is not None
                and rolling_cov is not None
                and i >= self.window
            ):
                corr_df = rolling_corr.loc[i]
                cov_df = rolling_cov.loc[i]
                for svc in self.risk.values():
                    svc.update_correlation(corr_df, 0.8)
                    svc.update_covariance(cov_df, 0.8)
            for (strat, sym), svc in self.risk.items():
                arrs = data_arrays[sym]
                sym_len = data_lengths[sym]
                if i < sym_len:
                    price = float(arrs["close"][i])
                    pos_qty, _ = svc.account.current_exposure(sym)
                    trade = svc.get_trade(sym)
                    if trade and abs(pos_qty) > self.min_order_qty:
                        svc.update_trailing(trade, price)
                        trade["current_price"] = price
                        decision = svc.manage_position(trade)
                        if decision in {"scale_in", "scale_out"}:
                            target = svc.calc_position_size(
                                trade.get("strength", 1.0), price
                            )
                            delta_qty = target - abs(pos_qty)
                            if abs(delta_qty) > self.min_order_qty:
                                side = (
                                    trade["side"]
                                    if delta_qty > 0
                                    else ("sell" if trade["side"] == "buy" else "buy")
                                )
                                exchange = self.strategy_exchange[(strat, sym)]
                                base_latency = self.exchange_latency.get(
                                    exchange, self.latency
                                )
                                delay = max(1, int(base_latency * self.stress.latency))
                                exec_index = i + delay
                                queue_pos = 0.0
                                if self.use_l2:
                                    vol_key = (
                                        "ask_size" if side == "buy" else "bid_size"
                                    )
                                    depth = self.exchange_depth.get(
                                        exchange, self.default_depth
                                    )
                                    vol_arr = arrs.get(vol_key)
                                    avail = (
                                        float(vol_arr[i])
                                        if vol_arr is not None
                                        else 0.0
                                    )
                                    queue_pos = min(avail, depth)
                                svc.account.update_open_order(sym, abs(delta_qty))
                                order_seq += 1
                                order = Order(
                                    exec_index,
                                    order_seq,
                                    i,
                                    strat,
                                    sym,
                                    side,
                                    abs(delta_qty),
                                    exchange,
                                    price,
                                    price,
                                    abs(delta_qty),
                                    0.0,
                                    0.0,
                                    queue_pos,
                                    None,
                                    False,
                                    None,
                                )
                                orders.append(order)
                                heapq.heappush(order_queue, order)
                        elif decision == "close":
                            delta_qty = -pos_qty
                            pending_qty = abs(delta_qty)
                            if pending_qty > self.min_order_qty:
                                side = "sell" if pos_qty > 0 else "buy"
                                exchange = self.strategy_exchange[(strat, sym)]
                                base_latency = self.exchange_latency.get(
                                    exchange, self.latency
                                )
                                delay = max(1, int(base_latency * self.stress.latency))
                                exec_index = i + delay
                                queue_pos = 0.0
                                if self.use_l2:
                                    vol_key = (
                                        "ask_size" if side == "buy" else "bid_size"
                                    )
                                    depth = self.exchange_depth.get(
                                        exchange, self.default_depth
                                    )
                                    vol_arr = arrs.get(vol_key)
                                    avail = (
                                        float(vol_arr[i])
                                        if vol_arr is not None
                                        else 0.0
                                    )
                                    queue_pos = min(avail, depth)
                                svc.account.update_open_order(sym, pending_qty)
                                order_seq += 1
                                order = Order(
                                    exec_index,
                                    order_seq,
                                    i,
                                    strat,
                                    sym,
                                    side,
                                    pending_qty,
                                    exchange,
                                    price,
                                    price,
                                    pending_qty,
                                    0.0,
                                    0.0,
                                    queue_pos,
                                    None,
                                    False,
                                    None,
                                )
                                orders.append(order)
                                heapq.heappush(order_queue, order)
            # Execute queued orders for this index
            while order_queue and order_queue[0].execute_index <= i:
                order = heapq.heappop(order_queue)
                arrs = data_arrays[order.symbol]
                sym_len = data_lengths[order.symbol]
                if i >= sym_len:
                    continue
                vol_key = "ask_size" if order.side == "buy" else "bid_size"
                vol_arr = arrs.get(vol_key)
                avail = (
                    float(vol_arr[i]) if vol_arr is not None else order.remaining_qty
                )
                if self.use_l2:
                    depth = self.exchange_depth.get(order.exchange, self.default_depth)
                    order.queue_pos = min(order.queue_pos + avail, depth)
                if "bid" in arrs and "ask" in arrs:
                    market_price = float(
                        arrs["ask"][i] if order.side == "buy" else arrs["bid"][i]
                    )
                else:
                    market_price = float(arrs["close"][i])
                price = market_price
                if order.limit_price is not None:
                    if order.side == "buy":
                        price = min(market_price, order.limit_price)
                    else:
                        price = max(market_price, order.limit_price)

                svc = self.risk[(order.strategy, order.symbol)]
                mode = self.exchange_mode.get(order.exchange, "perp")

                if self.slippage:
                    bar = {vol_key: avail}
                    for k in (
                        "high",
                        "low",
                        "volume",
                        "order_flow_imbalance",
                        "bid_qty",
                        "ask_qty",
                    ):
                        arr_k = arrs.get(k)
                        if arr_k is not None:
                            bar[k] = float(arr_k[i])
                    price, fill_qty, order.queue_pos = self.slippage.fill(
                        order.side,
                        order.remaining_qty,
                        price,
                        bar,
                        order.queue_pos,
                        self.partial_fills,
                    )
                else:
                    if self.use_l2:
                        eff_avail = max(0.0, avail - order.queue_pos)
                        order.queue_pos = max(0.0, order.queue_pos - avail)
                    else:
                        eff_avail = avail
                        order.queue_pos = 0.0
                    if self.partial_fills:
                        fill_qty = min(order.remaining_qty, eff_avail)
                    else:
                        fill_qty = (
                            order.remaining_qty
                            if eff_avail >= order.remaining_qty
                            else 0.0
                        )

                if order.limit_price is not None:
                    if order.side == "buy":
                        price = min(price, order.limit_price)
                    else:
                        price = max(price, order.limit_price)

                if mode == "spot":
                    if order.side == "sell":
                        avail_base = max(
                            0.0, svc.account.current_exposure(order.symbol)[0]
                        )
                        fill_qty = min(fill_qty, avail_base)
                    else:
                        fee_model_tmp = self.exchange_fees.get(
                            order.exchange, self.default_fee
                        )
                        rate = (
                            fee_model_tmp.maker_fee
                            if order.post_only
                            else fee_model_tmp.taker_fee
                        )
                        max_affordable = cash / (price * (1 + rate))
                        fill_qty = min(fill_qty, max_affordable)

                min_fill_qty = self.exchange_min_fill_qty.get(
                    order.exchange, self.min_fill_qty
                )
                if fill_qty <= 0 or fill_qty < min_fill_qty:
                    if not self.cancel_unfilled:
                        order.execute_index = i + 1
                        heapq.heappush(order_queue, order)
                    continue

                fill_qty = round(fill_qty, 8)

                fee_model = self.exchange_fees.get(order.exchange, self.default_fee)
                maker = order.post_only
                trade_value = fill_qty * price
                fee_cost = fee_model.calculate(trade_value, maker=maker)

                if mode == "spot":
                    if order.side == "sell":
                        while (
                            svc.account.current_exposure(order.symbol)[0] - fill_qty < 0
                            and fill_qty > 0
                        ):
                            fill_qty = round(fill_qty - 1e-8, 8)
                            trade_value = fill_qty * price
                            fee_cost = fee_model.calculate(trade_value, maker=maker)
                    else:
                        while cash - (trade_value + fee_cost) < 0 and fill_qty > 0:
                            fill_qty = round(fill_qty - 1e-8, 8)
                            trade_value = fill_qty * price
                            fee_cost = fee_model.calculate(trade_value, maker=maker)

                if fill_qty <= 0 or fill_qty < min_fill_qty:
                    if not self.cancel_unfilled:
                        order.execute_index = i + 1
                        heapq.heappush(order_queue, order)
                    continue

                slip = (
                    price - order.place_price
                    if order.side == "buy"
                    else order.place_price - price
                )
                slip_cash = slip * fill_qty
                slippage_total += slip_cash
                fill_count += 1

                trade_value = fill_qty * price
                fee_cost = fee_model.calculate(trade_value, maker=maker)
                prev_rpnl = getattr(svc.rm.pos, "realized_pnl", 0.0)
                if order.side == "buy":
                    cash -= trade_value + fee_cost
                else:
                    cash += trade_value - fee_cost
                sync_cash()
                prev_qty = svc.account.current_exposure(order.symbol)[0]
                svc.on_fill(order.symbol, order.side, fill_qty, price)
                new_rpnl = getattr(svc.rm.pos, "realized_pnl", 0.0)
                realized_pnl = new_rpnl - prev_rpnl - fee_cost - slip_cash
                slippage_pnl = -slip_cash
                realized_pnl_total += realized_pnl
                svc.rm.pos.realized_pnl = prev_rpnl + realized_pnl
                new_qty = svc.account.current_exposure(order.symbol)[0]
                key = (order.strategy, order.symbol)
                prev_sign = 1 if prev_qty > 0 else -1 if prev_qty < 0 else 0
                new_sign = 1 if new_qty > 0 else -1 if new_qty < 0 else 0
                if new_sign == 0:
                    position_levels.pop(key, None)
                elif prev_sign == 0 or prev_sign != new_sign:
                    position_levels[key] = {
                        "entry_i": i,
                        "trail_pct": order.trailing_pct,
                        "best_price": price,
                    }
                else:
                    state = position_levels.get(key)
                    if state is not None:
                        state["entry_i"] = i
                        if order.trailing_pct is not None:
                            state["trail_pct"] = order.trailing_pct
                        if state.get("trail_pct") is not None:
                            if new_sign > 0:
                                state["best_price"] = max(
                                    state.get("best_price", price), price
                                )
                            else:
                                state["best_price"] = min(
                                    state.get("best_price", price), price
                                )
                if mode == "spot":
                    if cash < -1e-9:
                        raise AssertionError(
                            f"cash became negative after {order.side} {order.symbol}: {cash}"
                        )
                    if svc.account.current_exposure(order.symbol)[0] < -1e-9:
                        raise AssertionError(
                            f"position went negative for {order.symbol}: {svc.account.current_exposure(order.symbol)[0]}"
                        )
                order.filled_qty += fill_qty
                order.remaining_qty -= fill_qty
                order.total_cost += price * fill_qty
                if order.remaining_qty <= 1e-9:
                    if order.latency is None:
                        order.latency = i - order.place_index
                    svc.complete_order()

                mtm_after = 0.0
                for (strat_s, sym_s), svc_s in self.risk.items():
                    arrs_s = data_arrays[sym_s]
                    sym_len_s = data_lengths[sym_s]
                    idx_px = i if i < sym_len_s else sym_len_s - 1
                    mark = (
                        price
                        if sym_s == order.symbol
                        else float(arrs_s["close"][idx_px])
                    )
                    mtm_after += svc_s.account.current_exposure(sym_s)[0] * mark
                equity_after = cash + mtm_after

                timestamp = arrs.get("timestamp")[i] if "timestamp" in arrs else i
                if collect_fills:
                    fills.append(
                        (
                            timestamp,
                            "order",
                            order.side,
                            price,
                            fill_qty,
                            order.strategy,
                            order.symbol,
                            order.exchange,
                            fee_cost,
                            slippage_pnl,
                            realized_pnl,
                            realized_pnl_total,
                            equity_after,
                        )
                    )
                if self.verbose_fills and not fills_csv:
                    log.info(
                        "Fill %s %s side=%s qty=%s price=%.2f rpnl=%.2f",
                        order.strategy,
                        order.symbol,
                        order.side,
                        f"{fill_qty:.8f}",
                        price,
                        getattr(svc.rm.pos, "realized_pnl", 0.0),
                    )
                if order.remaining_qty > 1e-9 and not self.cancel_unfilled:
                    order.execute_index = i + 1
                    heapq.heappush(order_queue, order)

            # ------------------------------------------------------------------
            # After executing pending orders, evaluate TP/SL/Trailing exits
            for (strat_name, symbol), state in list(position_levels.items()):
                svc = self.risk[(strat_name, symbol)]
                arrs = data_arrays[symbol]
                sym_len = data_lengths[symbol]
                if i >= sym_len:
                    continue
                qty = svc.account.current_exposure(symbol)[0]
                if abs(qty) < self.min_order_qty:
                    continue
                if state.get("entry_i") == i:
                    continue
                high = float(arrs.get("high", arrs["close"])[i])
                low = float(arrs.get("low", arrs["close"])[i])
                exit_price = None
                side = None
                trail = state.get("trail_pct")
                best = state.get("best_price", float(arrs["close"][i]))
                reason = ""
                if qty > 0 and trail is not None:
                    best = max(best, high)
                    state["best_price"] = best
                    tr_stop = best * (1 - trail)
                    if low <= tr_stop:
                        exit_price = tr_stop
                        side = "sell"
                        reason = "trailing_stop"
                elif qty < 0 and trail is not None:
                    best = min(best, low)
                    state["best_price"] = best
                    tr_stop = best * (1 + trail)
                    if high >= tr_stop:
                        exit_price = tr_stop
                        side = "buy"
                        reason = "trailing_stop"
                if exit_price is not None:
                    exit_qty = abs(qty)
                    exchange = self.strategy_exchange[(strat_name, symbol)]
                    fee_model = self.exchange_fees.get(exchange, self.default_fee)
                    trade_value = exit_qty * exit_price
                    fee_cost = fee_model.calculate(trade_value, maker=False)
                    prev_rpnl = getattr(svc.rm.pos, "realized_pnl", 0.0)
                    if side == "sell":
                        cash += trade_value - fee_cost
                    else:
                        cash -= trade_value + fee_cost
                    sync_cash()
                    prev_qty = svc.account.current_exposure(symbol)[0]
                    svc.on_fill(symbol, side, exit_qty, exit_price)
                    new_rpnl = getattr(svc.rm.pos, "realized_pnl", 0.0)
                    realized_pnl = new_rpnl - prev_rpnl - fee_cost
                    slippage_pnl = 0.0
                    realized_pnl_total += realized_pnl
                    svc.rm.pos.realized_pnl = prev_rpnl + realized_pnl
                    position_levels.pop((strat_name, symbol), None)
                    mtm_after = 0.0
                    for (strat_s, sym_s), svc_s in self.risk.items():
                        arrs_s = data_arrays[sym_s]
                        sym_len_s = data_lengths[sym_s]
                        idx_px = i if i < sym_len_s else sym_len_s - 1
                        mark = (
                            exit_price
                            if sym_s == symbol
                            else float(arrs_s["close"][idx_px])
                        )
                        mtm_after += svc_s.account.current_exposure(sym_s)[0] * mark
                    equity_after = cash + mtm_after
                    if collect_fills:
                        timestamp = (
                            arrs.get("timestamp")[i] if "timestamp" in arrs else i
                        )
                        fills.append(
                            (
                                timestamp,
                                reason or "exit",
                                side,
                                exit_price,
                                exit_qty,
                                strat_name,
                                symbol,
                                exchange,
                                fee_cost,
                                slippage_pnl,
                                realized_pnl,
                                realized_pnl_total,
                                equity_after,
                            )
                        )

            # After executing pending orders and intrabar exits, update equity/positions
            mtm = sum(
                svc.account.current_exposure(sym)[0] * data_arrays[sym]["close"][i]
                for (strat, sym), svc in self.risk.items()
                if i < data_lengths[sym]
            )
            equity = cash + mtm
            if equity < 0:
                log.warning("Equity depleted at bar %d; stopping backtest", i)
                equity_curve.append(equity)
                last_index = i
                break

            # ------------------------------------------------------------------
            # Run each strategy's on_bar once per bar index
            if self._last_on_bar_i != i:
                self._last_on_bar_i = i
                # Generate new orders from strategies
                for (strat_name, symbol), strat in self.strategies.items():
                    df = self.data[symbol]
                    arrs = data_arrays[symbol]
                    sym_len = data_lengths[symbol]
                    if i < self.window or i >= sym_len:
                        continue
                    svc = self.risk[(strat_name, symbol)]
                    pos_qty, _ = svc.account.current_exposure(symbol)
                    trade = svc.get_trade(symbol)
                    start_idx = i - self.window
                    if getattr(strat, "needs_window_df", True):
                        window_df = df.iloc[start_idx:i]
                        sig = strat.on_bar({"window": window_df})
                    else:
                        bar_arrays = {col: arrs[col][start_idx:i] for col in arrs}
                        sig = strat.on_bar(bar_arrays)
                    limit_price = (
                        sig.get("limit_price")
                        if isinstance(sig, dict)
                        else getattr(sig, "limit_price", None)
<<<<<<< HEAD
                    )
                    place_price = (
                        float(arrs["close"][i])
                        if limit_price is None
                        else float(limit_price)
                    )
                    if limit_price is None:
=======
                    )
                    if limit_price is None:
                        place_price = float(arrs["close"][i])
                        limit_price = place_price
                    else:
                        place_price = float(limit_price)
>>>>>>> 3da5f265
                        limit_price = place_price
                    svc.mark_price(symbol, place_price)
                    if equity < 0:
                        continue
                    if trade:
                        trade["current_price"] = place_price
                        sig_obj = sig.__dict__ if hasattr(sig, "__dict__") else sig
                        decision = svc.manage_position(trade, sig_obj)
                        limit_price = (
                            sig.get("limit_price")
                            if isinstance(sig, dict)
                            else getattr(sig, "limit_price", None)
<<<<<<< HEAD
                        )
                        place_price = (
                            float(arrs["close"][i])
                            if limit_price is None
                            else float(limit_price)
                        )
                        if limit_price is None:
=======
                        )
                        if limit_price is None:
                            place_price = float(arrs["close"][i])
                            limit_price = place_price
                        else:
                            place_price = float(limit_price)
>>>>>>> 3da5f265
                            limit_price = place_price
                        svc.mark_price(symbol, place_price)
                        if decision == "close":
                            delta_qty = -pos_qty
                        elif decision in {"scale_in", "scale_out"}:
                            target = svc.calc_position_size(sig.strength, place_price)
                            delta_qty = target - abs(pos_qty)
                        else:
                            continue
                        if abs(delta_qty) < self.min_order_qty:
                            continue
                        if decision == "close":
                            side = "buy" if delta_qty > 0 else "sell"
                        else:
                            side = (
                                trade["side"]
                                if delta_qty > 0
                                else ("sell" if trade["side"] == "buy" else "buy")
                            )
                        qty = abs(delta_qty)
                        notional = qty * place_price
                        if not svc.register_order(notional):
                            continue
                        svc.account.update_open_order(symbol, qty)
                        exchange = self.strategy_exchange[(strat_name, symbol)]
                        base_latency = self.exchange_latency.get(exchange, self.latency)
                        delay = max(1, int(base_latency * self.stress.latency))
                        exec_index = i + delay
                        queue_pos = 0.0
                        if self.use_l2:
                            vol_key = "ask_size" if side == "buy" else "bid_size"
                            depth = self.exchange_depth.get(
                                exchange, self.default_depth
                            )
                            vol_arr = arrs.get(vol_key)
                            avail = float(vol_arr[i]) if vol_arr is not None else 0.0
                            queue_pos = min(avail, depth)
                        post_only = bool(getattr(sig, "post_only", False))
                        order_seq += 1
                        order = Order(
                            exec_index,
                            order_seq,
                            i,
                            strat_name,
                            symbol,
                            side,
                            qty,
                            exchange,
                            place_price,
                            limit_price,
                            qty,
                            0.0,
                            0.0,
                            queue_pos,
                            None,
                            post_only,
                            None,
                        )
                        orders.append(order)
                        heapq.heappush(order_queue, order)
                        continue
                    if sig is None or sig.side == "flat":
                        continue
                    pending = svc.account.open_orders.get(symbol, 0.0)
                    allowed, _reason, delta = svc.check_order(
                        symbol,
                        sig.side,
                        place_price,
                        strength=sig.strength,
                        pending_qty=pending,
                    )
                    if not allowed or abs(delta) < self.min_order_qty:
                        continue
                    side = "buy" if delta > 0 else "sell"
                    qty = abs(delta)
                    notional = qty * place_price
                    if not svc.register_order(notional):
                        continue
                    exchange = self.strategy_exchange[(strat_name, symbol)]
                    base_latency = self.exchange_latency.get(exchange, self.latency)
                    delay = max(1, int(base_latency * self.stress.latency))
                    exec_index = i + delay
                    queue_pos = 0.0
                    if self.use_l2:
                        vol_key = "ask_size" if side == "buy" else "bid_size"
                        depth = self.exchange_depth.get(exchange, self.default_depth)
                        vol_arr = arrs.get(vol_key)
                        avail = float(vol_arr[i]) if vol_arr is not None else 0.0
                        queue_pos = min(avail, depth)
                    post_only = bool(getattr(sig, "post_only", False))
                    order_seq += 1
                    order = Order(
                        exec_index,
                        order_seq,
                        i,
                        strat_name,
                        symbol,
                        side,
                        qty,
                        exchange,
                        place_price,
                        limit_price,
                        qty,
                        0.0,
                        0.0,
                        queue_pos,
                        None,
                        post_only,
                        None,
                    )
                    orders.append(order)
                    heapq.heappush(order_queue, order)

            # ------------------------------------------------------------------
            # Apply funding payments after processing the bar
            for (strat_name, symbol), svc in self.risk.items():
                arrs = data_arrays[symbol]
                sym_len = data_lengths[symbol]
                if i >= sym_len:
                    continue
                rate_arr = arrs.get("funding_rate")
                rate = float(rate_arr[i]) if rate_arr is not None else 0.0
                if rate:
                    price = float(arrs["close"][i])
                    pos = svc.account.current_exposure(symbol)[0]
                    funding_cash = pos * price * rate
                    cash -= funding_cash
                    funding_total += funding_cash
                    sync_cash()

            # Re-check risk limits after funding adjustments
            for (strat_name, symbol), svc in self.risk.items():
                arrs = data_arrays[symbol]
                sym_len = data_lengths[symbol]
                if i >= sym_len:
                    continue
                current_price = float(arrs["close"][i])
                svc.mark_price(symbol, current_price)
                check_price = current_price
                pos_qty, _ = svc.account.current_exposure(symbol)
                if pos_qty > 0 and "low" in arrs:
                    check_price = float(arrs["low"][i])
                elif pos_qty < 0 and "high" in arrs:
                    check_price = float(arrs["high"][i])
                try:
                    svc.rm.check_limits(check_price)
                except StopLossExceeded:
                    delta = -svc.account.current_exposure(symbol)[0]
                    if abs(delta) > self.min_order_qty:
                        side = "buy" if delta > 0 else "sell"
                        qty = abs(delta)
                        exchange = self.strategy_exchange[(strat_name, symbol)]
                        base_latency = self.exchange_latency.get(exchange, self.latency)
                        delay = max(1, int(base_latency * self.stress.latency))
                        exec_index = i + delay
                        order_seq += 1
                        order = Order(
                            exec_index,
                            order_seq,
                            i,
                            strat_name,
                            symbol,
                            side,
                            qty,
                            exchange,
                            current_price,
                            None,
                            qty,
                            0.0,
                            0.0,
                            0.0,
                            None,
                            False,
                            None,
                        )
                        orders.append(order)
                        heapq.heappush(order_queue, order)

            # Track equity after processing each bar
            mtm = sum(
                svc.account.current_exposure(sym)[0] * data_arrays[sym]["close"][i]
                for (strat, sym), svc in self.risk.items()
                if i < data_lengths[sym]
            )
            equity = cash + mtm
            equity_curve.append(equity)

            if equity <= 0 and i > 0 and not order_queue:
                log.warning("Equity depleted at bar %d; stopping backtest", i)
                last_index = i
                break

            if i == max_len - 1:
                last_index = i
                break

        # Liquidate remaining positions
        for (strat_name, symbol), svc in self.risk.items():
            pos = svc.account.current_exposure(symbol)[0]
            if abs(pos) > self.min_order_qty:
                arrs = data_arrays[symbol]
                price_idx = min(last_index, data_lengths[symbol] - 1)
                last_price = float(arrs["close"][price_idx])
                qty = abs(pos)
                side = "sell" if pos > 0 else "buy"
                exchange = self.strategy_exchange[(strat_name, symbol)]
                fee_model = self.exchange_fees.get(exchange, self.default_fee)
                trade_value = qty * last_price
                fee_cost = fee_model.calculate(trade_value, maker=False)
                prev_rpnl = getattr(svc.rm.pos, "realized_pnl", 0.0)
                svc.on_fill(symbol, side, qty, last_price)
                new_rpnl = getattr(svc.rm.pos, "realized_pnl", 0.0)
                slippage_pnl = 0.0
                realized_pnl = new_rpnl - prev_rpnl - fee_cost - slippage_pnl
                realized_pnl_total += realized_pnl
                svc.rm.pos.realized_pnl = prev_rpnl + realized_pnl
                if side == "sell":
                    cash += trade_value - fee_cost
                else:
                    cash -= trade_value + fee_cost
                sync_cash()
                fill_count += 1
                if collect_fills:
                    timestamp = (
                        arrs.get("timestamp")[price_idx]
                        if "timestamp" in arrs
                        else price_idx
                    )
                    mtm_after = sum(
                        svc_s.account.current_exposure(sym_s)[0]
                        * float(
                            data_arrays[sym_s]["close"][
                                min(last_index, data_lengths[sym_s] - 1)
                            ]
                        )
                        for (strat_s, sym_s), svc_s in self.risk.items()
                    )
                    equity_after = cash + mtm_after
                    fills.append(
                        (
                            timestamp,
                            "liquidation",
                            side,
                            last_price,
                            qty,
                            strat_name,
                            symbol,
                            exchange,
                            fee_cost,
                            slippage_pnl,
                            realized_pnl,
                            realized_pnl_total,
                            equity_after,
                        )
                    )

        equity = cash
        # Update final equity in the curve without duplicating the last value
        equity_curve[-1] = equity

        equity_series = pd.Series(equity_curve)
        # Compute annualised Sharpe ratio from equity changes assuming daily bars
        rets = equity_series.diff().dropna()
        sharpe = (
            float((rets.mean() / rets.std()) * np.sqrt(252))
            if not rets.empty and rets.std()
            else 0.0
        )
        # Maximum drawdown from the equity curve
        running_max = equity_series.cummax()
        drawdown = (equity_series - running_max) / running_max.clip(lower=1e-9)
        max_drawdown = -float(drawdown.min()) if not drawdown.empty else 0.0
        max_drawdown = min(max_drawdown, 1.0)

        pnl = equity_curve[-1] - self.initial_equity

        orders_summary = [
            {
                "strategy": o.strategy,
                "symbol": o.symbol,
                "side": o.side,
                "qty": o.qty,
                "filled": o.filled_qty,
                "place_price": o.place_price,
                "avg_price": o.total_cost / o.filled_qty if o.filled_qty else 0.0,
                "exchange": o.exchange,
                "latency": o.latency,
            }
            for o in orders
        ]

        result = {
            "equity": equity_curve[-1],
            "pnl": pnl,
            "orders": orders_summary,
            "slippage": slippage_total,
            "funding": funding_total,
            "sharpe": sharpe,
            "max_drawdown": max_drawdown,
            "equity_curve": equity_curve,
            "fill_count": fill_count,
            "fills": fills if collect_fills else [],
        }
        log.info(
            "Backtest finalizado: equity %.2f, pnl %.2f, fills %d, drawdown %.2f%%",
            result["equity"],
            result["pnl"],
            fill_count,
            result["max_drawdown"] * 100,
        )
        if fills_csv:
            fills_df = pd.DataFrame(
                result["fills"],
                columns=[
                    "timestamp",
                    "reason",
                    "side",
                    "price",
                    "qty",
                    "strategy",
                    "symbol",
                    "exchange",
                    "fee_cost",
                    "slippage_pnl",
                    "realized_pnl",
                    "realized_pnl_total",
                    "equity_after",
                ],
            )
            fills_df.to_csv(fills_csv, index=False)
        return result


def run_backtest_csv(
    csv_paths: Dict[str, str],
    strategies: Iterable[Tuple[str, str]],
    latency: int = 1,
    window: int = 120,
    slippage: SlippageModel | None = None,
    exchange_configs: Dict[str, Dict[str, float]] | None = None,
    use_l2: bool = False,
    partial_fills: bool = True,
    cancel_unfilled: bool = False,
    stress: StressConfig | None = None,
    seed: int | None = None,
    risk_pct: float = 0.0,
    initial_equity: float = 1000.0,
    verbose_fills: bool = False,
    fills_csv: str | None = None,
    min_fill_qty: float = MIN_FILL_QTY,
    min_order_qty: float = MIN_ORDER_QTY,
) -> dict:
    """Convenience wrapper to run the engine from CSV files."""

    data = {sym: pd.read_csv(Path(path)) for sym, path in csv_paths.items()}
    if fills_csv:
        verbose_fills = False
    engine = EventDrivenBacktestEngine(
        data,
        strategies,
        latency=latency,
        window=window,
        slippage=slippage,
        exchange_configs=exchange_configs,
        use_l2=use_l2,
        partial_fills=partial_fills,
        cancel_unfilled=cancel_unfilled,
        stress=stress,
        seed=seed,
        risk_pct=risk_pct,
        initial_equity=initial_equity,
        verbose_fills=verbose_fills,
        min_fill_qty=min_fill_qty,
        min_order_qty=min_order_qty,
    )
    return engine.run(fills_csv=fills_csv)


from ..experiments.mlflow_utils import log_backtest_metrics, start_run


def run_backtest_mlflow(
    csv_paths: Dict[str, str],
    strategies: Iterable[Tuple[str, str]],
    latency: int = 1,
    window: int = 120,
    slippage: SlippageModel | None = None,
    exchange_configs: Dict[str, Dict[str, float]] | None = None,
    use_l2: bool = False,
    partial_fills: bool = True,
    cancel_unfilled: bool = False,
    run_name: str = "backtest",
    params: Dict[str, Any] | None = None,
    stress: StressConfig | None = None,
    seed: int | None = None,
    experiment: str = "backtest",
    risk_pct: float = 0.0,
    initial_equity: float = 1000.0,
    verbose_fills: bool = False,
    fills_csv: str | None = None,
    min_fill_qty: float = MIN_FILL_QTY,
    min_order_qty: float = MIN_ORDER_QTY,
) -> dict:
    """Run the backtest and log results to an MLflow run.

    Parameters
    ----------
    csv_paths: mapping of symbol to CSV path.
    strategies: iterable of ``(strategy_name, symbol)`` pairs.
    latency, window, slippage: same as :func:`run_backtest_csv`.
    run_name: optional MLflow run name.
    params: extra parameters to log to MLflow.
    experiment: MLflow experiment name.
    """

    param_log = {"latency": latency, "window": window}
    if params:
        param_log.update(params)
    with start_run(experiment, run_name=run_name, params=param_log):
        result = run_backtest_csv(
            csv_paths,
            strategies,
            latency=latency,
            window=window,
            slippage=slippage,
            exchange_configs=exchange_configs,
            use_l2=use_l2,
            partial_fills=partial_fills,
            cancel_unfilled=cancel_unfilled,
            stress=stress,
            seed=seed,
            risk_pct=risk_pct,
            initial_equity=initial_equity,
            verbose_fills=verbose_fills,
            fills_csv=fills_csv,
            min_fill_qty=min_fill_qty,
            min_order_qty=min_order_qty,
        )
        log_backtest_metrics(result)
        return result


def optimize_strategy_optuna(
    csv_path: str,
    symbol: str,
    strategy_name: str,
    param_space: Dict[str, Dict[str, Any]],
    n_trials: int = 20,
    latency: int = 1,
    window: int = 120,
) -> "optuna.study.Study":
    """Optimize strategy hyperparameters using Optuna.

    Parameters
    ----------
    csv_path: path to the CSV data for the symbol.
    symbol: market symbol (e.g. ``"BTC/USDT"``).
    strategy_name: name of the strategy present in ``STRATEGIES``.
    param_space: mapping of parameter names to Optuna suggestion
        dictionaries. Each value must specify ``type`` (``"int"`` or
        ``"float"``) and ``low``/``high`` bounds.
    n_trials: number of optimization trials.
    latency, window: engine parameters.
    """

    import optuna  # type: ignore

    df = pd.read_csv(Path(csv_path))
    strat_cls = STRATEGIES.get(strategy_name)
    if strat_cls is None:
        raise ValueError(f"unknown strategy: {strategy_name}")

    def objective(trial: "optuna.trial.Trial") -> float:
        params: Dict[str, Any] = {}
        for name, space in param_space.items():
            t = space.get("type")
            low, high = space.get("low"), space.get("high")
            if t == "int":
                params[name] = trial.suggest_int(name, int(low), int(high))
            elif t == "float":
                params[name] = trial.suggest_float(name, float(low), float(high))
            else:
                raise ValueError(f"unsupported param type: {t}")

        strat = strat_cls(**params)
        engine = EventDrivenBacktestEngine(
            {symbol: df}, [(strategy_name, symbol)], latency=latency, window=window
        )
        engine.strategies[(strategy_name, symbol)] = strat
        res = engine.run()
        return float(res.get("equity", 0.0))

    study = optuna.create_study(direction="maximize")
    study.optimize(objective, n_trials=n_trials)
    return study


def purged_kfold(
    n_samples: int, n_splits: int, embargo: float = 0.0
) -> List[Tuple[List[int], List[int]]]:
    """Generate K-fold partitions with an embargo to avoid look-ahead bias.

    Parameters
    ----------
    n_samples: int
        Total number of observations to split.
    n_splits: int
        Number of folds.
    embargo: float, optional
        Fraction of ``n_samples`` to exclude on each side of the test split
        from the training set.  For example ``embargo=0.01`` will remove 1 % of
        samples before and after the test window.

    Returns
    -------
    list of tuple
        Each tuple contains the training indices and the testing indices for
        the fold.
    """

    if n_splits < 2:
        raise ValueError("n_splits must be at least 2")

    indices = list(range(n_samples))
    fold_sizes = [n_samples // n_splits] * n_splits
    for i in range(n_samples % n_splits):
        fold_sizes[i] += 1

    embargo_size = int(n_samples * embargo)
    current = 0
    folds: List[Tuple[List[int], List[int]]] = []
    for fold_size in fold_sizes:
        start, stop = current, current + fold_size
        test_idx = indices[start:stop]
        train_idx: List[int] = []
        left_end = max(0, start - embargo_size)
        if left_end > 0:
            train_idx.extend(indices[:left_end])
        right_start = min(n_samples, stop + embargo_size)
        if right_start < n_samples:
            train_idx.extend(indices[right_start:])
        folds.append((train_idx, test_idx))
        current = stop
    return folds


def walk_forward_optimize(
    csv_path: str,
    symbol: str,
    strategy_name: str,
    param_grid: List[Dict[str, Any]],
    train_size: int | None = None,
    test_size: int | None = None,
    latency: int = 1,
    window: int = 120,
    *,
    splits: List[Tuple[List[int], List[int]]] | None = None,
    n_splits: int | None = None,
    embargo: float = 0.0,
) -> List[Dict[str, Any]]:
    """Perform a simple walk-forward optimization.

    Two modes are supported.  By default the function performs sequential
    walk-forward splits using ``train_size`` and ``test_size`` windows.  When
    ``splits`` or ``n_splits`` is provided the optimisation runs on the
    partitions returned by :func:`purged_kfold`, applying the specified
    ``embargo`` fraction to avoid look-ahead bias.
    """

    df = pd.read_csv(Path(csv_path))
    strat_cls = STRATEGIES.get(strategy_name)
    if strat_cls is None:
        raise ValueError(f"unknown strategy: {strategy_name}")

    if splits is None and n_splits is not None:
        splits = purged_kfold(len(df), n_splits, embargo)

    results: List[Dict[str, Any]] = []

    if splits is not None:
        for split, (train_idx, test_idx) in enumerate(splits):
            train_df = df.iloc[train_idx].reset_index(drop=True)
            test_df = df.iloc[test_idx].reset_index(drop=True)

            best_params: Dict[str, Any] | None = None
            best_equity = -float("inf")
            best_res: Dict[str, Any] | None = None
            for params in param_grid:
                strat = strat_cls(**params)
                engine = EventDrivenBacktestEngine(
                    {symbol: train_df},
                    [(strategy_name, symbol)],
                    latency=latency,
                    window=window,
                )
                engine.strategies[(strategy_name, symbol)] = strat
                res = engine.run()
                eq = float(res.get("equity", 0.0))
                if eq > best_equity:
                    best_equity = eq
                    best_params = params
                    best_res = res

            strat = strat_cls(**(best_params or {}))
            engine = EventDrivenBacktestEngine(
                {symbol: test_df},
                [(strategy_name, symbol)],
                latency=latency,
                window=window,
            )
            engine.strategies[(strategy_name, symbol)] = strat
            test_res = engine.run()

            rec = {
                "split": split,
                "params": best_params,
                "train_equity": best_equity,
                "test_equity": float(test_res.get("equity", 0.0)),
            }
            if best_res is not None:
                rec["train_sharpe"] = float(best_res.get("sharpe", 0.0))
                rec["train_drawdown"] = float(best_res.get("max_drawdown", 0.0))
            rec["test_sharpe"] = float(test_res.get("sharpe", 0.0))
            rec["test_drawdown"] = float(test_res.get("max_drawdown", 0.0))
            log.info("walk-forward split %s: %s", split, rec)
            results.append(rec)
        return results

    if train_size is None or test_size is None:
        raise ValueError(
            "train_size and test_size must be provided when splits is None"
        )

    start = 0
    split = 0
    while start + train_size + test_size <= len(df):
        train_df = df.iloc[start : start + train_size].reset_index(drop=True)
        test_df = df.iloc[
            start + train_size : start + train_size + test_size
        ].reset_index(drop=True)

        best_params: Dict[str, Any] | None = None
        best_equity = -float("inf")
        best_res: Dict[str, Any] | None = None
        for params in param_grid:
            strat = strat_cls(**params)
            engine = EventDrivenBacktestEngine(
                {symbol: train_df},
                [(strategy_name, symbol)],
                latency=latency,
                window=window,
            )
            engine.strategies[(strategy_name, symbol)] = strat
            res = engine.run()
            eq = float(res.get("equity", 0.0))
            if eq > best_equity:
                best_equity = eq
                best_params = params
                best_res = res

        strat = strat_cls(**(best_params or {}))
        engine = EventDrivenBacktestEngine(
            {symbol: test_df}, [(strategy_name, symbol)], latency=latency, window=window
        )
        engine.strategies[(strategy_name, symbol)] = strat
        test_res = engine.run()

        rec = {
            "split": split,
            "params": best_params,
            "train_equity": best_equity,
            "test_equity": float(test_res.get("equity", 0.0)),
        }
        if best_res is not None:
            rec["train_sharpe"] = float(best_res.get("sharpe", 0.0))
            rec["train_drawdown"] = float(best_res.get("max_drawdown", 0.0))
        rec["test_sharpe"] = float(test_res.get("sharpe", 0.0))
        rec["test_drawdown"] = float(test_res.get("max_drawdown", 0.0))
        log.info("walk-forward split %s: %s", split, rec)
        results.append(rec)

        start += test_size
        split += 1

    return results<|MERGE_RESOLUTION|>--- conflicted
+++ resolved
@@ -920,22 +920,12 @@
                         sig.get("limit_price")
                         if isinstance(sig, dict)
                         else getattr(sig, "limit_price", None)
-<<<<<<< HEAD
-                    )
-                    place_price = (
-                        float(arrs["close"][i])
-                        if limit_price is None
-                        else float(limit_price)
-                    )
-                    if limit_price is None:
-=======
                     )
                     if limit_price is None:
                         place_price = float(arrs["close"][i])
                         limit_price = place_price
                     else:
                         place_price = float(limit_price)
->>>>>>> 3da5f265
                         limit_price = place_price
                     svc.mark_price(symbol, place_price)
                     if equity < 0:
@@ -948,22 +938,12 @@
                             sig.get("limit_price")
                             if isinstance(sig, dict)
                             else getattr(sig, "limit_price", None)
-<<<<<<< HEAD
-                        )
-                        place_price = (
-                            float(arrs["close"][i])
-                            if limit_price is None
-                            else float(limit_price)
-                        )
-                        if limit_price is None:
-=======
                         )
                         if limit_price is None:
                             place_price = float(arrs["close"][i])
                             limit_price = place_price
                         else:
                             place_price = float(limit_price)
->>>>>>> 3da5f265
                             limit_price = place_price
                         svc.mark_price(symbol, place_price)
                         if decision == "close":
