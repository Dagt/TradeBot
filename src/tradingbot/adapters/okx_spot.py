--- conflicted
+++ resolved
@@ -65,11 +65,7 @@
     async def stream_trades(self, symbol: str) -> AsyncIterator[dict]:
         url = "wss://ws.okx.com:8443/ws/v5/public"
         sym = self._normalize(symbol)
-<<<<<<< HEAD
         sub = {"op": "subscribe", "args": [{"channel": "trades", "instId": sym}]}
-=======
-        sub = {"op": "subscribe", "args": [f"trades:{sym}"]}
->>>>>>> 25af2250
         async for raw in self._ws_messages(url, json.dumps(sub)):
             msg = json.loads(raw)
             for t in msg.get("data", []) or []:
