--- conflicted
+++ resolved
@@ -92,11 +92,7 @@
     async def stream_trades(self, symbol: str) -> AsyncIterator[dict]:
         url = self.ws_public_url
         sym = self._normalize(symbol)
-<<<<<<< HEAD
         sub = {"op": "subscribe", "args": [{"channel": "trades", "instId": sym}]}
-=======
-        sub = {"op": "subscribe", "args": [f"trades:{sym}"]}
->>>>>>> 25af2250
         async for raw in self._ws_messages(url, json.dumps(sub)):
             msg = json.loads(raw)
             for t in msg.get("data", []) or []:
