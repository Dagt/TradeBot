--- conflicted
+++ resolved
@@ -1,8 +1,6 @@
-<<<<<<< HEAD
 import math
-=======
 import logging
->>>>>>> 1f1dfa73
+
 import numpy as np
 import pandas as pd
 import pytest
