import math
import logging

import numpy as np
import pandas as pd
import pytest
try:  # pragma: no cover - optional dependency
    import vectorbt as vbt  # type: ignore
except Exception:  # pragma: no cover
    vbt = None
from types import SimpleNamespace

from tradingbot.backtest.event_engine import SlippageModel, run_backtest_csv
from tradingbot.strategies import STRATEGIES


class DummyStrategy:
    name = "dummy"

    def __init__(self):
        self.i = 0

    def on_bar(self, bar):
        self.i += 1
        side = "buy" if self.i % 2 == 0 else "sell"
        return SimpleNamespace(side=side, strength=1.0)


def _make_csv(tmp_path):
    rng = pd.date_range("2021-01-01", periods=50, freq="T")
    price = np.linspace(100, 150, num=50)
    df = pd.DataFrame(
        {
            "timestamp": rng.view("int64") // 10**9,
            "open": price,
            "high": price + 0.5,
            "low": price - 0.5,
            "close": price,
            "volume": 1000,
        }
    )
    path = tmp_path / "data.csv"
    df.to_csv(path, index=False)
    return path


def test_pnl_with_and_without_slippage(tmp_path, monkeypatch):
    csv_path = _make_csv(tmp_path)
    monkeypatch.setitem(STRATEGIES, "dummy", DummyStrategy)
    strategies = [("dummy", "SYM")]
    data = {"SYM": str(csv_path)}

    no_slip = run_backtest_csv(data, strategies, latency=1, window=1, slippage=None)
    with_slip = run_backtest_csv(
        data, strategies, latency=1, window=1, slippage=SlippageModel(volume_impact=10.0)
    )

    assert len(no_slip["fills"]) > 0
    assert no_slip["equity"] >= with_slip["equity"]


def test_run_vectorbt_basic():
    vbt_local = pytest.importorskip("vectorbt")
    from tradingbot.backtest.vectorbt_engine import run_vectorbt

    class MAStrategy:
        @staticmethod
        def signal(close, fast, slow):
            fast_ma = vbt_local.MA.run(close, fast)
            slow_ma = vbt_local.MA.run(close, slow)
            entries = fast_ma.ma_crossed_above(slow_ma)
            exits = fast_ma.ma_crossed_below(slow_ma)
            return entries, exits

    price = pd.Series(np.sin(np.linspace(0, 10, 100)) + 10)
    data = pd.DataFrame({"close": price})
    params = {"fast": [2, 4], "slow": [8]}

    stats = run_vectorbt(data, MAStrategy, params)
    assert not stats.empty
    assert {"sharpe_ratio", "max_drawdown", "total_return"} <= set(stats.columns)
    assert list(stats.index.names) == ["fast", "slow"]


@pytest.mark.optional
def test_vectorbt_wrapper_param_sweep():
    vbt_local = pytest.importorskip("vectorbt")
    from tradingbot.backtesting.vectorbt_wrapper import run_parameter_sweep

    def ma_signal(close, window):
        ma = vbt_local.MA.run(close, window).ma
        entries = close > ma
        exits = close < ma
        return entries, exits

    price = pd.Series(np.linspace(1, 2, 50))
    data = pd.DataFrame({"close": price})
    params = {"window": [2, 4]}
    stats = run_parameter_sweep(data, ma_signal, params)
    assert not stats.empty
    assert list(stats.index.names) == ["window"]


class OneShotStrategy:
    name = "oneshot"

    def __init__(self) -> None:
        self.sent = False

    def on_bar(self, bar):
        if self.sent:
            return None
        self.sent = True
        return SimpleNamespace(side="buy", strength=1.0)


def test_l2_queue_partial_and_cancel(tmp_path, monkeypatch):
    rng = pd.date_range("2021-01-01", periods=3, freq="T")
    df = pd.DataFrame(
        {
            "timestamp": rng.view("int64") // 10**9,
            "open": 100.0,
            "high": 100.5,
            "low": 99.5,
            "close": 100.0,
            "bid": 99.9,
            "ask": 100.1,
            "bid_size": [1.0, 1.0, 1.0],
            "ask_size": [0.2, 0.2, 0.4],
            "volume": 1000,
        }
    )
    path = tmp_path / "l2.csv"
    df.to_csv(path, index=False)

    monkeypatch.setitem(STRATEGIES, "oneshot", OneShotStrategy)
    strategies = [("oneshot", "SYM")]
    data = {"SYM": str(path)}

    res = run_backtest_csv(
        data,
        strategies,
        latency=1,
        window=1,
        slippage=SlippageModel(),
        use_l2=True,
        cancel_unfilled=True,
    )

    assert pytest.approx(res["orders"][0]["filled"], rel=1e-9) == 0.0
    assert len(res["fills"]) == 0


class HalfShotStrategy:
    name = "halfshot"

    def __init__(self) -> None:
        self.sent = False

    def on_bar(self, bar):
        if self.sent:
            return None
        self.sent = True
        return SimpleNamespace(side="buy", strength=0.5)


def test_funding_payment(tmp_path, monkeypatch):
    rng = pd.date_range("2021-01-01", periods=3, freq="H")
    df = pd.DataFrame(
        {
            "timestamp": rng.view("int64") // 10**9,
            "open": 100.0,
            "high": 100.5,
            "low": 99.5,
            "close": 100.0,
            "volume": 1000,
            "funding_rate": [0.0, 0.0, 0.01],
        }
    )
    path = tmp_path / "fund.csv"
    df.to_csv(path, index=False)

    monkeypatch.setitem(STRATEGIES, "halfshot", HalfShotStrategy)
    strategies = [("halfshot", "SYM")]
    data = {"SYM": str(path)}

    res = run_backtest_csv(
        data, strategies, latency=1, window=1, initial_equity=200.0
    )
    assert pytest.approx(res["funding"], rel=1e-9) == 1.0
    assert pytest.approx(res["equity"], rel=1e-9) == 199.0


class AlwaysBuyStrategy:
    name = "always"

    def on_bar(self, bar):
        return SimpleNamespace(side="buy", strength=1.0)


def test_stop_on_equity_depletion(tmp_path, monkeypatch, caplog):
    rng = pd.date_range("2021-01-01", periods=5, freq="T")
    df = pd.DataFrame(
        {
            "timestamp": rng.view("int64") // 10**9,
            "open": 1.0,
            "high": 1.0,
            "low": 1.0,
            "close": 1.0,
            "volume": 1000,
        }
    )
    path = tmp_path / "deplete.csv"
    df.to_csv(path, index=False)

    monkeypatch.setitem(STRATEGIES, "always", AlwaysBuyStrategy)
    strategies = [("always", "SYM")]
    data = {"SYM": str(path)}

    caplog.set_level(logging.WARNING)
    res = run_backtest_csv(
        data, strategies, latency=1, window=1, initial_equity=1.0
    )

    assert len(res["fills"]) == 1
    assert res["max_drawdown"] <= 1.0
    assert any("Equity depleted" in m for m in caplog.messages)


def test_seed_reproducibility(tmp_path, monkeypatch):
    csv_path = _make_csv(tmp_path)
    monkeypatch.setitem(STRATEGIES, "dummy", DummyStrategy)
    strategies = [("dummy", "SYM")]
    data = {"SYM": str(csv_path)}

    seeds = [1, 7, 42]
    equities = []
    for s in seeds:
        res = run_backtest_csv(data, strategies, latency=1, window=1, seed=s)
        equities.append(res["equity"])

    base = equities[0]
    for eq in equities[1:]:
        assert abs(eq - base) <= abs(base) * 0.005


<<<<<<< HEAD
def test_sharpe_is_annualised(tmp_path, monkeypatch):
    rng = pd.date_range("2021-01-01", periods=10, freq="D")
    price = np.linspace(100, 110, num=10)
    df = pd.DataFrame(
        {
            "timestamp": rng.view("int64") // 10**9,
            "open": price,
            "high": price + 0.5,
            "low": price - 0.5,
            "close": price,
            "volume": 1000,
        }
    )
    path = tmp_path / "daily.csv"
    df.to_csv(path, index=False)

    monkeypatch.setitem(STRATEGIES, "dummy", DummyStrategy)
    strategies = [("dummy", "SYM")]
    data = {"SYM": str(path)}

    res = run_backtest_csv(data, strategies, latency=1, window=1)
    rets = pd.Series(res["equity_curve"]).diff().dropna()
    expected = (rets.mean() / rets.std()) * np.sqrt(252)
    assert res["sharpe"] == pytest.approx(expected)
=======
def test_max_drawdown_zero_initial_equity(tmp_path, monkeypatch):
    csv_path = _make_csv(tmp_path)

    class NoTradeStrategy:
        name = "no_trade"

        def on_bar(self, bar):
            return None

    monkeypatch.setitem(STRATEGIES, "no_trade", NoTradeStrategy)
    strategies = [("no_trade", "SYM")]
    data = {"SYM": str(csv_path)}

    res = run_backtest_csv(data, strategies, latency=1, window=1, initial_equity=0.0)

    assert res["max_drawdown"] == 0.0
    assert not math.isnan(res["max_drawdown"])
>>>>>>> b8d37042
<|MERGE_RESOLUTION|>--- conflicted
+++ resolved
@@ -243,8 +243,6 @@
     for eq in equities[1:]:
         assert abs(eq - base) <= abs(base) * 0.005
 
-
-<<<<<<< HEAD
 def test_sharpe_is_annualised(tmp_path, monkeypatch):
     rng = pd.date_range("2021-01-01", periods=10, freq="D")
     price = np.linspace(100, 110, num=10)
@@ -269,7 +267,7 @@
     rets = pd.Series(res["equity_curve"]).diff().dropna()
     expected = (rets.mean() / rets.std()) * np.sqrt(252)
     assert res["sharpe"] == pytest.approx(expected)
-=======
+
 def test_max_drawdown_zero_initial_equity(tmp_path, monkeypatch):
     csv_path = _make_csv(tmp_path)
 
@@ -287,4 +285,4 @@
 
     assert res["max_drawdown"] == 0.0
     assert not math.isnan(res["max_drawdown"])
->>>>>>> b8d37042
+
